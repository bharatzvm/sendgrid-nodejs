var fs = require('fs');
var execSync = require('child_process').execSync;
var spawn = require('child_process').spawn;

var assert = require('chai').assert
var sendgrid = require('../lib/sendgrid');
var sleep = require('system-sleep');

var prism;
var TEST_TIMEOUT_MS = 30000;
var PRISM_SETUP_MS = 2000;
var PRISM_STARTUP_MS = 20000;

before(function() {
  this.timeout(Math.max(PRISM_SETUP_MS + PRISM_STARTUP_MS, TEST_TIMEOUT_MS));
  if (!fs.existsSync('/usr/local/bin/prism')) {
    if (process.platform != 'win32') {
      try {
        execSync('test/prism.sh');
      }
      catch (e) {
        console.log(e.message);
        console.log('Error downloading the prism binary, you can try downloading directly here (https://github.com/stoplightio/prism/releases) and placing it in your /user/local/bin directory');
        process.exit(1);
      }
    }
    else {
      console.log('Please download the Windows binary (https://github.com/stoplightio/prism/releases) and place it in your /usr/local/bin directory');
      process.exit(1);
    }
  }
  console.log('Activating Prism (~20s)');
  prism = spawn('prism', ['run', '--mock', '--list', '--spec', 'https://raw.githubusercontent.com/sendgrid/sendgrid-oai/master/oai_stoplight.json'], { detached: true });
  console.log('Prism Started');
  sleep(PRISM_STARTUP_MS);
  prism.stdout.on('data', function(data) {
    console.log(data.toString());
  });
  prism.stderr.on('data', function(data) {
    console.log(data.toString());
  });
});

describe('test_access_settings_activity_get', function () {
  this.timeout(TEST_TIMEOUT_MS);
  var API_KEY = 'SendGrid API Key'
  if(process.env.TRAVIS) {
    var TEST_HOST = process.env.MOCK_HOST
  } else {
    var TEST_HOST = 'localhost'
  }

  var sg = sendgrid(API_KEY, TEST_HOST)

  var request = sg.emptyRequest()
  if(TEST_HOST == 'localhost') {
    request.test = true
    request.port = 4010
  }
  request.queryParams["limit"] = '1'

  request.method = 'GET'
  request.path = '/v3/access_settings/activity'
  request.headers['X-Mock'] = 200
  it('test_access_settings_activity_get had the correct response code', function(done) {
    sg.API(request, function (error, response) {
      assert.equal(response.statusCode, 200, 'response code is not correct')
      done();
    })
  });
})

describe('test_access_settings_whitelist_post', function () {
  this.timeout(TEST_TIMEOUT_MS);
  var API_KEY = 'SendGrid API Key'
  if(process.env.TRAVIS) {
    var TEST_HOST = process.env.MOCK_HOST
  } else {
    var TEST_HOST = 'localhost'
  }

  var sg = sendgrid(API_KEY, TEST_HOST)

  var request = sg.emptyRequest()
  if(TEST_HOST == 'localhost') {
    request.test = true
    request.port = 4010
  }
  request.body = {
  "ips": [
    {
      "ip": "192.168.1.1"
    },
    {
      "ip": "192.*.*.*"
    },
    {
      "ip": "192.168.1.3/32"
    }
  ]
};
  request.method = 'POST'
  request.path = '/v3/access_settings/whitelist'
  request.headers['X-Mock'] = 201
  it('test_access_settings_whitelist_post had the correct response code', function(done) {
    sg.API(request, function (error, response) {
      assert.equal(response.statusCode, 201, 'response code is not correct')
      done();
    })
  });
})

describe('test_access_settings_whitelist_get', function () {
  this.timeout(TEST_TIMEOUT_MS);
  var API_KEY = 'SendGrid API Key'
  if(process.env.TRAVIS) {
    var TEST_HOST = process.env.MOCK_HOST
  } else {
    var TEST_HOST = 'localhost'
  }

  var sg = sendgrid(API_KEY, TEST_HOST)

  var request = sg.emptyRequest()
  if(TEST_HOST == 'localhost') {
    request.test = true
    request.port = 4010
  }
  request.method = 'GET'
  request.path = '/v3/access_settings/whitelist'
  request.headers['X-Mock'] = 200
  it('test_access_settings_whitelist_get had the correct response code', function(done) {
    sg.API(request, function (error, response) {
      assert.equal(response.statusCode, 200, 'response code is not correct')
      done();
    })
  });
})

describe('test_access_settings_whitelist_delete', function () {
  this.timeout(TEST_TIMEOUT_MS);
  var API_KEY = 'SendGrid API Key'
  if(process.env.TRAVIS) {
    var TEST_HOST = process.env.MOCK_HOST
  } else {
    var TEST_HOST = 'localhost'
  }

  var sg = sendgrid(API_KEY, TEST_HOST)

  var request = sg.emptyRequest()
  if(TEST_HOST == 'localhost') {
    request.test = true
    request.port = 4010
  }
  request.body = {
  "ids": [
    1,
    2,
    3
  ]
};
  request.method = 'DELETE'
  request.path = '/v3/access_settings/whitelist'
  request.headers['X-Mock'] = 204
  it('test_access_settings_whitelist_delete had the correct response code', function(done) {
    sg.API(request, function (error, response) {
      assert.equal(response.statusCode, 204, 'response code is not correct')
      done();
    })
  });
})

describe('test_access_settings_whitelist__rule_id__get', function () {
  this.timeout(TEST_TIMEOUT_MS);
  var API_KEY = 'SendGrid API Key'
  if(process.env.TRAVIS) {
    var TEST_HOST = process.env.MOCK_HOST
  } else {
    var TEST_HOST = 'localhost'
  }

  var sg = sendgrid(API_KEY, TEST_HOST)

  var request = sg.emptyRequest()
  if(TEST_HOST == 'localhost') {
    request.test = true
    request.port = 4010
  }
  request.method = 'GET'
  request.path = '/v3/access_settings/whitelist/{rule_id}'
  request.headers['X-Mock'] = 200
  it('test_access_settings_whitelist__rule_id__get had the correct response code', function(done) {
    sg.API(request, function (error, response) {
      assert.equal(response.statusCode, 200, 'response code is not correct')
      done();
    })
  });
})

describe('test_access_settings_whitelist__rule_id__delete', function () {
  this.timeout(TEST_TIMEOUT_MS);
  var API_KEY = 'SendGrid API Key'
  if(process.env.TRAVIS) {
    var TEST_HOST = process.env.MOCK_HOST
  } else {
    var TEST_HOST = 'localhost'
  }

  var sg = sendgrid(API_KEY, TEST_HOST)

  var request = sg.emptyRequest()
  if(TEST_HOST == 'localhost') {
    request.test = true
    request.port = 4010
  }
  request.body = null;
  request.method = 'DELETE'
  request.path = '/v3/access_settings/whitelist/{rule_id}'
  request.headers['X-Mock'] = 204
  it('test_access_settings_whitelist__rule_id__delete had the correct response code', function(done) {
    sg.API(request, function (error, response) {
      assert.equal(response.statusCode, 204, 'response code is not correct')
      done();
    })
  });
})

describe('test_alerts_post', function () {
  this.timeout(TEST_TIMEOUT_MS);
  var API_KEY = 'SendGrid API Key'
  if(process.env.TRAVIS) {
    var TEST_HOST = process.env.MOCK_HOST
  } else {
    var TEST_HOST = 'localhost'
  }

  var sg = sendgrid(API_KEY, TEST_HOST)

  var request = sg.emptyRequest()
  if(TEST_HOST == 'localhost') {
    request.test = true
    request.port = 4010
  }
  request.body = {
  "email_to": "example@example.com",
  "frequency": "daily",
  "type": "stats_notification"
};
  request.method = 'POST'
  request.path = '/v3/alerts'
  request.headers['X-Mock'] = 201
  it('test_alerts_post had the correct response code', function(done) {
    sg.API(request, function (error, response) {
      assert.equal(response.statusCode, 201, 'response code is not correct')
      done();
    })
  });
})

describe('test_alerts_get', function () {
  this.timeout(TEST_TIMEOUT_MS);
  var API_KEY = 'SendGrid API Key'
  if(process.env.TRAVIS) {
    var TEST_HOST = process.env.MOCK_HOST
  } else {
    var TEST_HOST = 'localhost'
  }

  var sg = sendgrid(API_KEY, TEST_HOST)

  var request = sg.emptyRequest()
  if(TEST_HOST == 'localhost') {
    request.test = true
    request.port = 4010
  }
  request.method = 'GET'
  request.path = '/v3/alerts'
  request.headers['X-Mock'] = 200
  it('test_alerts_get had the correct response code', function(done) {
    sg.API(request, function (error, response) {
      assert.equal(response.statusCode, 200, 'response code is not correct')
      done();
    })
  });
})

describe('test_alerts__alert_id__patch', function () {
  this.timeout(TEST_TIMEOUT_MS);
  var API_KEY = 'SendGrid API Key'
  if(process.env.TRAVIS) {
    var TEST_HOST = process.env.MOCK_HOST
  } else {
    var TEST_HOST = 'localhost'
  }

  var sg = sendgrid(API_KEY, TEST_HOST)

  var request = sg.emptyRequest()
  if(TEST_HOST == 'localhost') {
    request.test = true
    request.port = 4010
  }
  request.body = {
  "email_to": "example@example.com"
};
  request.method = 'PATCH'
  request.path = '/v3/alerts/{alert_id}'
  request.headers['X-Mock'] = 200
  it('test_alerts__alert_id__patch had the correct response code', function(done) {
    sg.API(request, function (error, response) {
      assert.equal(response.statusCode, 200, 'response code is not correct')
      done();
    })
  });
})

describe('test_alerts__alert_id__get', function () {
  this.timeout(TEST_TIMEOUT_MS);
  var API_KEY = 'SendGrid API Key'
  if(process.env.TRAVIS) {
    var TEST_HOST = process.env.MOCK_HOST
  } else {
    var TEST_HOST = 'localhost'
  }

  var sg = sendgrid(API_KEY, TEST_HOST)

  var request = sg.emptyRequest()
  if(TEST_HOST == 'localhost') {
    request.test = true
    request.port = 4010
  }
  request.method = 'GET'
  request.path = '/v3/alerts/{alert_id}'
  request.headers['X-Mock'] = 200
  it('test_alerts__alert_id__get had the correct response code', function(done) {
    sg.API(request, function (error, response) {
      assert.equal(response.statusCode, 200, 'response code is not correct')
      done();
    })
  });
})

describe('test_alerts__alert_id__delete', function () {
  this.timeout(TEST_TIMEOUT_MS);
  var API_KEY = 'SendGrid API Key'
  if(process.env.TRAVIS) {
    var TEST_HOST = process.env.MOCK_HOST
  } else {
    var TEST_HOST = 'localhost'
  }

  var sg = sendgrid(API_KEY, TEST_HOST)

  var request = sg.emptyRequest()
  if(TEST_HOST == 'localhost') {
    request.test = true
    request.port = 4010
  }
  request.body = null;
  request.method = 'DELETE'
  request.path = '/v3/alerts/{alert_id}'
  request.headers['X-Mock'] = 204
  it('test_alerts__alert_id__delete had the correct response code', function(done) {
    sg.API(request, function (error, response) {
      assert.equal(response.statusCode, 204, 'response code is not correct')
      done();
    })
  });
})

describe('test_api_keys_post', function () {
  this.timeout(TEST_TIMEOUT_MS);
  var API_KEY = 'SendGrid API Key'
  if(process.env.TRAVIS) {
    var TEST_HOST = process.env.MOCK_HOST
  } else {
    var TEST_HOST = 'localhost'
  }

  var sg = sendgrid(API_KEY, TEST_HOST)

  var request = sg.emptyRequest()
  if(TEST_HOST == 'localhost') {
    request.test = true
    request.port = 4010
  }
  request.body = {
  "name": "My API Key",
  "sample": "data",
  "scopes": [
    "mail.send",
    "alerts.create",
    "alerts.read"
  ]
};
  request.method = 'POST'
  request.path = '/v3/api_keys'
  request.headers['X-Mock'] = 201
  it('test_api_keys_post had the correct response code', function(done) {
    sg.API(request, function (error, response) {
      assert.equal(response.statusCode, 201, 'response code is not correct')
      done();
    })
  });
})

describe('test_api_keys_get', function () {
  this.timeout(TEST_TIMEOUT_MS);
  var API_KEY = 'SendGrid API Key'
  if(process.env.TRAVIS) {
    var TEST_HOST = process.env.MOCK_HOST
  } else {
    var TEST_HOST = 'localhost'
  }

  var sg = sendgrid(API_KEY, TEST_HOST)

  var request = sg.emptyRequest()
  if(TEST_HOST == 'localhost') {
    request.test = true
    request.port = 4010
  }
  request.queryParams["limit"] = '1'

  request.method = 'GET'
  request.path = '/v3/api_keys'
  request.headers['X-Mock'] = 200
  it('test_api_keys_get had the correct response code', function(done) {
    sg.API(request, function (error, response) {
      assert.equal(response.statusCode, 200, 'response code is not correct')
      done();
    })
  });
})

describe('test_api_keys__api_key_id__put', function () {
  this.timeout(TEST_TIMEOUT_MS);
  var API_KEY = 'SendGrid API Key'
  if(process.env.TRAVIS) {
    var TEST_HOST = process.env.MOCK_HOST
  } else {
    var TEST_HOST = 'localhost'
  }

  var sg = sendgrid(API_KEY, TEST_HOST)

  var request = sg.emptyRequest()
  if(TEST_HOST == 'localhost') {
    request.test = true
    request.port = 4010
  }
  request.body = {
  "name": "A New Hope",
  "scopes": [
    "user.profile.read",
    "user.profile.update"
  ]
};
  request.method = 'PUT'
  request.path = '/v3/api_keys/{api_key_id}'
  request.headers['X-Mock'] = 200
  it('test_api_keys__api_key_id__put had the correct response code', function(done) {
    sg.API(request, function (error, response) {
      assert.equal(response.statusCode, 200, 'response code is not correct')
      done();
    })
  });
})

describe('test_api_keys__api_key_id__patch', function () {
  this.timeout(TEST_TIMEOUT_MS);
  var API_KEY = 'SendGrid API Key'
  if(process.env.TRAVIS) {
    var TEST_HOST = process.env.MOCK_HOST
  } else {
    var TEST_HOST = 'localhost'
  }

  var sg = sendgrid(API_KEY, TEST_HOST)

  var request = sg.emptyRequest()
  if(TEST_HOST == 'localhost') {
    request.test = true
    request.port = 4010
  }
  request.body = {
  "name": "A New Hope"
};
  request.method = 'PATCH'
  request.path = '/v3/api_keys/{api_key_id}'
  request.headers['X-Mock'] = 200
  it('test_api_keys__api_key_id__patch had the correct response code', function(done) {
    sg.API(request, function (error, response) {
      assert.equal(response.statusCode, 200, 'response code is not correct')
      done();
    })
  });
})

describe('test_api_keys__api_key_id__get', function () {
  this.timeout(TEST_TIMEOUT_MS);
  var API_KEY = 'SendGrid API Key'
  if(process.env.TRAVIS) {
    var TEST_HOST = process.env.MOCK_HOST
  } else {
    var TEST_HOST = 'localhost'
  }

  var sg = sendgrid(API_KEY, TEST_HOST)

  var request = sg.emptyRequest()
  if(TEST_HOST == 'localhost') {
    request.test = true
    request.port = 4010
  }
  request.method = 'GET'
  request.path = '/v3/api_keys/{api_key_id}'
  request.headers['X-Mock'] = 200
  it('test_api_keys__api_key_id__get had the correct response code', function(done) {
    sg.API(request, function (error, response) {
      assert.equal(response.statusCode, 200, 'response code is not correct')
      done();
    })
  });
})

describe('test_api_keys__api_key_id__delete', function () {
  this.timeout(TEST_TIMEOUT_MS);
  var API_KEY = 'SendGrid API Key'
  if(process.env.TRAVIS) {
    var TEST_HOST = process.env.MOCK_HOST
  } else {
    var TEST_HOST = 'localhost'
  }

  var sg = sendgrid(API_KEY, TEST_HOST)

  var request = sg.emptyRequest()
  if(TEST_HOST == 'localhost') {
    request.test = true
    request.port = 4010
  }
  request.body = null;
  request.method = 'DELETE'
  request.path = '/v3/api_keys/{api_key_id}'
  request.headers['X-Mock'] = 204
  it('test_api_keys__api_key_id__delete had the correct response code', function(done) {
    sg.API(request, function (error, response) {
      assert.equal(response.statusCode, 204, 'response code is not correct')
      done();
    })
  });
})

describe('test_asm_groups_post', function () {
  this.timeout(TEST_TIMEOUT_MS);
  var API_KEY = 'SendGrid API Key'
  if(process.env.TRAVIS) {
    var TEST_HOST = process.env.MOCK_HOST
  } else {
    var TEST_HOST = 'localhost'
  }

  var sg = sendgrid(API_KEY, TEST_HOST)

  var request = sg.emptyRequest()
  if(TEST_HOST == 'localhost') {
    request.test = true
    request.port = 4010
  }
  request.body = {
  "description": "Suggestions for products our users might like.",
  "is_default": true,
  "name": "Product Suggestions"
};
  request.method = 'POST'
  request.path = '/v3/asm/groups'
  request.headers['X-Mock'] = 201
  it('test_asm_groups_post had the correct response code', function(done) {
    sg.API(request, function (error, response) {
      assert.equal(response.statusCode, 201, 'response code is not correct')
      done();
    })
  });
})

describe('test_asm_groups_get', function () {
  this.timeout(TEST_TIMEOUT_MS);
  var API_KEY = 'SendGrid API Key'
  if(process.env.TRAVIS) {
    var TEST_HOST = process.env.MOCK_HOST
  } else {
    var TEST_HOST = 'localhost'
  }

  var sg = sendgrid(API_KEY, TEST_HOST)

  var request = sg.emptyRequest()
  if(TEST_HOST == 'localhost') {
    request.test = true
    request.port = 4010
  }
  request.queryParams["id"] = '1'

  request.method = 'GET'
  request.path = '/v3/asm/groups'
  request.headers['X-Mock'] = 200
  it('test_asm_groups_get had the correct response code', function(done) {
    sg.API(request, function (error, response) {
      assert.equal(response.statusCode, 200, 'response code is not correct')
      done();
    })
  });
})

describe('test_asm_groups__group_id__patch', function () {
  this.timeout(TEST_TIMEOUT_MS);
  var API_KEY = 'SendGrid API Key'
  if(process.env.TRAVIS) {
    var TEST_HOST = process.env.MOCK_HOST
  } else {
    var TEST_HOST = 'localhost'
  }

  var sg = sendgrid(API_KEY, TEST_HOST)

  var request = sg.emptyRequest()
  if(TEST_HOST == 'localhost') {
    request.test = true
    request.port = 4010
  }
  request.body = {
  "description": "Suggestions for items our users might like.",
  "id": 103,
  "name": "Item Suggestions"
};
  request.method = 'PATCH'
  request.path = '/v3/asm/groups/{group_id}'
  request.headers['X-Mock'] = 201
  it('test_asm_groups__group_id__patch had the correct response code', function(done) {
    sg.API(request, function (error, response) {
      assert.equal(response.statusCode, 201, 'response code is not correct')
      done();
    })
  });
})

describe('test_asm_groups__group_id__get', function () {
  this.timeout(TEST_TIMEOUT_MS);
  var API_KEY = 'SendGrid API Key'
  if(process.env.TRAVIS) {
    var TEST_HOST = process.env.MOCK_HOST
  } else {
    var TEST_HOST = 'localhost'
  }

  var sg = sendgrid(API_KEY, TEST_HOST)

  var request = sg.emptyRequest()
  if(TEST_HOST == 'localhost') {
    request.test = true
    request.port = 4010
  }
  request.method = 'GET'
  request.path = '/v3/asm/groups/{group_id}'
  request.headers['X-Mock'] = 200
  it('test_asm_groups__group_id__get had the correct response code', function(done) {
    sg.API(request, function (error, response) {
      assert.equal(response.statusCode, 200, 'response code is not correct')
      done();
    })
  });
})

describe('test_asm_groups__group_id__delete', function () {
  this.timeout(TEST_TIMEOUT_MS);
  var API_KEY = 'SendGrid API Key'
  if(process.env.TRAVIS) {
    var TEST_HOST = process.env.MOCK_HOST
  } else {
    var TEST_HOST = 'localhost'
  }

  var sg = sendgrid(API_KEY, TEST_HOST)

  var request = sg.emptyRequest()
  if(TEST_HOST == 'localhost') {
    request.test = true
    request.port = 4010
  }
  request.body = null;
  request.method = 'DELETE'
  request.path = '/v3/asm/groups/{group_id}'
  request.headers['X-Mock'] = 204
  it('test_asm_groups__group_id__delete had the correct response code', function(done) {
    sg.API(request, function (error, response) {
      assert.equal(response.statusCode, 204, 'response code is not correct')
      done();
    })
  });
})

describe('test_asm_groups__group_id__suppressions_post', function () {
  this.timeout(TEST_TIMEOUT_MS);
  var API_KEY = 'SendGrid API Key'
  if(process.env.TRAVIS) {
    var TEST_HOST = process.env.MOCK_HOST
  } else {
    var TEST_HOST = 'localhost'
  }

  var sg = sendgrid(API_KEY, TEST_HOST)

  var request = sg.emptyRequest()
  if(TEST_HOST == 'localhost') {
    request.test = true
    request.port = 4010
  }
  request.body = {
  "recipient_emails": [
    "test1@example.com",
    "test2@example.com"
  ]
};
  request.method = 'POST'
  request.path = '/v3/asm/groups/{group_id}/suppressions'
  request.headers['X-Mock'] = 201
  it('test_asm_groups__group_id__suppressions_post had the correct response code', function(done) {
    sg.API(request, function (error, response) {
      assert.equal(response.statusCode, 201, 'response code is not correct')
      done();
    })
  });
})

describe('test_asm_groups__group_id__suppressions_get', function () {
  this.timeout(TEST_TIMEOUT_MS);
  var API_KEY = 'SendGrid API Key'
  if(process.env.TRAVIS) {
    var TEST_HOST = process.env.MOCK_HOST
  } else {
    var TEST_HOST = 'localhost'
  }

  var sg = sendgrid(API_KEY, TEST_HOST)

  var request = sg.emptyRequest()
  if(TEST_HOST == 'localhost') {
    request.test = true
    request.port = 4010
  }
  request.method = 'GET'
  request.path = '/v3/asm/groups/{group_id}/suppressions'
  request.headers['X-Mock'] = 200
  it('test_asm_groups__group_id__suppressions_get had the correct response code', function(done) {
    sg.API(request, function (error, response) {
      assert.equal(response.statusCode, 200, 'response code is not correct')
      done();
    })
  });
})

describe('test_asm_groups__group_id__suppressions_search_post', function () {
  this.timeout(TEST_TIMEOUT_MS);
  var API_KEY = 'SendGrid API Key'
  if(process.env.TRAVIS) {
    var TEST_HOST = process.env.MOCK_HOST
  } else {
    var TEST_HOST = 'localhost'
  }

  var sg = sendgrid(API_KEY, TEST_HOST)

  var request = sg.emptyRequest()
  if(TEST_HOST == 'localhost') {
    request.test = true
    request.port = 4010
  }
  request.body = {
  "recipient_emails": [
    "exists1@example.com",
    "exists2@example.com",
    "doesnotexists@example.com"
  ]
};
  request.method = 'POST'
  request.path = '/v3/asm/groups/{group_id}/suppressions/search'
  request.headers['X-Mock'] = 200
  it('test_asm_groups__group_id__suppressions_search_post had the correct response code', function(done) {
    sg.API(request, function (error, response) {
      assert.equal(response.statusCode, 200, 'response code is not correct')
      done();
    })
  });
})

describe('test_asm_groups__group_id__suppressions__email__delete', function () {
  this.timeout(TEST_TIMEOUT_MS);
  var API_KEY = 'SendGrid API Key'
  if(process.env.TRAVIS) {
    var TEST_HOST = process.env.MOCK_HOST
  } else {
    var TEST_HOST = 'localhost'
  }

  var sg = sendgrid(API_KEY, TEST_HOST)

  var request = sg.emptyRequest()
  if(TEST_HOST == 'localhost') {
    request.test = true
    request.port = 4010
  }
  request.body = null;
  request.method = 'DELETE'
  request.path = '/v3/asm/groups/{group_id}/suppressions/{email}'
  request.headers['X-Mock'] = 204
  it('test_asm_groups__group_id__suppressions__email__delete had the correct response code', function(done) {
    sg.API(request, function (error, response) {
      assert.equal(response.statusCode, 204, 'response code is not correct')
      done();
    })
  });
})

describe('test_asm_suppressions_get', function () {
  this.timeout(TEST_TIMEOUT_MS);
  var API_KEY = 'SendGrid API Key'
  if(process.env.TRAVIS) {
    var TEST_HOST = process.env.MOCK_HOST
  } else {
    var TEST_HOST = 'localhost'
  }

  var sg = sendgrid(API_KEY, TEST_HOST)

  var request = sg.emptyRequest()
  if(TEST_HOST == 'localhost') {
    request.test = true
    request.port = 4010
  }
  request.method = 'GET'
  request.path = '/v3/asm/suppressions'
  request.headers['X-Mock'] = 200
  it('test_asm_suppressions_get had the correct response code', function(done) {
    sg.API(request, function (error, response) {
      assert.equal(response.statusCode, 200, 'response code is not correct')
      done();
    })
  });
})

describe('test_asm_suppressions_global_post', function () {
  this.timeout(TEST_TIMEOUT_MS);
  var API_KEY = 'SendGrid API Key'
  if(process.env.TRAVIS) {
    var TEST_HOST = process.env.MOCK_HOST
  } else {
    var TEST_HOST = 'localhost'
  }

  var sg = sendgrid(API_KEY, TEST_HOST)

  var request = sg.emptyRequest()
  if(TEST_HOST == 'localhost') {
    request.test = true
    request.port = 4010
  }
  request.body = {
  "recipient_emails": [
    "test1@example.com",
    "test2@example.com"
  ]
};
  request.method = 'POST'
  request.path = '/v3/asm/suppressions/global'
  request.headers['X-Mock'] = 201
  it('test_asm_suppressions_global_post had the correct response code', function(done) {
    sg.API(request, function (error, response) {
      assert.equal(response.statusCode, 201, 'response code is not correct')
      done();
    })
  });
})

describe('test_asm_suppressions_global__email__get', function () {
  this.timeout(TEST_TIMEOUT_MS);
  var API_KEY = 'SendGrid API Key'
  if(process.env.TRAVIS) {
    var TEST_HOST = process.env.MOCK_HOST
  } else {
    var TEST_HOST = 'localhost'
  }

  var sg = sendgrid(API_KEY, TEST_HOST)

  var request = sg.emptyRequest()
  if(TEST_HOST == 'localhost') {
    request.test = true
    request.port = 4010
  }
  request.method = 'GET'
  request.path = '/v3/asm/suppressions/global/{email}'
  request.headers['X-Mock'] = 200
  it('test_asm_suppressions_global__email__get had the correct response code', function(done) {
    sg.API(request, function (error, response) {
      assert.equal(response.statusCode, 200, 'response code is not correct')
      done();
    })
  });
})

describe('test_asm_suppressions_global__email__delete', function () {
  this.timeout(TEST_TIMEOUT_MS);
  var API_KEY = 'SendGrid API Key'
  if(process.env.TRAVIS) {
    var TEST_HOST = process.env.MOCK_HOST
  } else {
    var TEST_HOST = 'localhost'
  }

  var sg = sendgrid(API_KEY, TEST_HOST)

  var request = sg.emptyRequest()
  if(TEST_HOST == 'localhost') {
    request.test = true
    request.port = 4010
  }
  request.body = null;
  request.method = 'DELETE'
  request.path = '/v3/asm/suppressions/global/{email}'
  request.headers['X-Mock'] = 204
  it('test_asm_suppressions_global__email__delete had the correct response code', function(done) {
    sg.API(request, function (error, response) {
      assert.equal(response.statusCode, 204, 'response code is not correct')
      done();
    })
  });
})

describe('test_asm_suppressions__email__get', function () {
  this.timeout(TEST_TIMEOUT_MS);
  var API_KEY = 'SendGrid API Key'
  if(process.env.TRAVIS) {
    var TEST_HOST = process.env.MOCK_HOST
  } else {
    var TEST_HOST = 'localhost'
  }

  var sg = sendgrid(API_KEY, TEST_HOST)

  var request = sg.emptyRequest()
  if(TEST_HOST == 'localhost') {
    request.test = true
    request.port = 4010
  }
  request.method = 'GET'
  request.path = '/v3/asm/suppressions/{email}'
  request.headers['X-Mock'] = 200
  it('test_asm_suppressions__email__get had the correct response code', function(done) {
    sg.API(request, function (error, response) {
      assert.equal(response.statusCode, 200, 'response code is not correct')
      done();
    })
  });
})

describe('test_browsers_stats_get', function () {
  this.timeout(TEST_TIMEOUT_MS);
  var API_KEY = 'SendGrid API Key'
  if(process.env.TRAVIS) {
    var TEST_HOST = process.env.MOCK_HOST
  } else {
    var TEST_HOST = 'localhost'
  }

  var sg = sendgrid(API_KEY, TEST_HOST)

  var request = sg.emptyRequest()
  if(TEST_HOST == 'localhost') {
    request.test = true
    request.port = 4010
  }
  request.queryParams["end_date"] = '2016-04-01'
  request.queryParams["aggregated_by"] = 'day'
  request.queryParams["browsers"] = 'test_string'
  request.queryParams["limit"] = 'test_string'
  request.queryParams["offset"] = 'test_string'
  request.queryParams["start_date"] = '2016-01-01'

  request.method = 'GET'
  request.path = '/v3/browsers/stats'
  request.headers['X-Mock'] = 200
  it('test_browsers_stats_get had the correct response code', function(done) {
    sg.API(request, function (error, response) {
      assert.equal(response.statusCode, 200, 'response code is not correct')
      done();
    })
  });
})

describe('test_campaigns_post', function () {
  this.timeout(TEST_TIMEOUT_MS);
  var API_KEY = 'SendGrid API Key'
  if(process.env.TRAVIS) {
    var TEST_HOST = process.env.MOCK_HOST
  } else {
    var TEST_HOST = 'localhost'
  }

  var sg = sendgrid(API_KEY, TEST_HOST)

  var request = sg.emptyRequest()
  if(TEST_HOST == 'localhost') {
    request.test = true
    request.port = 4010
  }
  request.body = {
  "categories": [
    "spring line"
  ],
  "custom_unsubscribe_url": "",
  "html_content": "<html><head><title></title></head><body><p>Check out our spring line!</p></body></html>",
  "ip_pool": "marketing",
  "list_ids": [
    110,
    124
  ],
  "plain_content": "Check out our spring line!",
  "segment_ids": [
    110
  ],
  "sender_id": 124451,
  "subject": "New Products for Spring!",
  "suppression_group_id": 42,
  "title": "March Newsletter"
};
  request.method = 'POST'
  request.path = '/v3/campaigns'
  request.headers['X-Mock'] = 201
  it('test_campaigns_post had the correct response code', function(done) {
    sg.API(request, function (error, response) {
      assert.equal(response.statusCode, 201, 'response code is not correct')
      done();
    })
  });
})

describe('test_campaigns_get', function () {
  this.timeout(TEST_TIMEOUT_MS);
  var API_KEY = 'SendGrid API Key'
  if(process.env.TRAVIS) {
    var TEST_HOST = process.env.MOCK_HOST
  } else {
    var TEST_HOST = 'localhost'
  }

  var sg = sendgrid(API_KEY, TEST_HOST)

  var request = sg.emptyRequest()
  if(TEST_HOST == 'localhost') {
    request.test = true
    request.port = 4010
  }
  request.queryParams["limit"] = '1'
  request.queryParams["offset"] = '1'

  request.method = 'GET'
  request.path = '/v3/campaigns'
  request.headers['X-Mock'] = 200
  it('test_campaigns_get had the correct response code', function(done) {
    sg.API(request, function (error, response) {
      assert.equal(response.statusCode, 200, 'response code is not correct')
      done();
    })
  });
})

describe('test_campaigns__campaign_id__patch', function () {
  this.timeout(TEST_TIMEOUT_MS);
  var API_KEY = 'SendGrid API Key'
  if(process.env.TRAVIS) {
    var TEST_HOST = process.env.MOCK_HOST
  } else {
    var TEST_HOST = 'localhost'
  }

  var sg = sendgrid(API_KEY, TEST_HOST)

  var request = sg.emptyRequest()
  if(TEST_HOST == 'localhost') {
    request.test = true
    request.port = 4010
  }
  request.body = {
  "categories": [
    "summer line"
  ],
  "html_content": "<html><head><title></title></head><body><p>Check out our summer line!</p></body></html>",
  "plain_content": "Check out our summer line!",
  "subject": "New Products for Summer!",
  "title": "May Newsletter"
};
  request.method = 'PATCH'
  request.path = '/v3/campaigns/{campaign_id}'
  request.headers['X-Mock'] = 200
  it('test_campaigns__campaign_id__patch had the correct response code', function(done) {
    sg.API(request, function (error, response) {
      assert.equal(response.statusCode, 200, 'response code is not correct')
      done();
    })
  });
})

describe('test_campaigns__campaign_id__get', function () {
  this.timeout(TEST_TIMEOUT_MS);
  var API_KEY = 'SendGrid API Key'
  if(process.env.TRAVIS) {
    var TEST_HOST = process.env.MOCK_HOST
  } else {
    var TEST_HOST = 'localhost'
  }

  var sg = sendgrid(API_KEY, TEST_HOST)

  var request = sg.emptyRequest()
  if(TEST_HOST == 'localhost') {
    request.test = true
    request.port = 4010
  }
  request.method = 'GET'
  request.path = '/v3/campaigns/{campaign_id}'
  request.headers['X-Mock'] = 200
  it('test_campaigns__campaign_id__get had the correct response code', function(done) {
    sg.API(request, function (error, response) {
      assert.equal(response.statusCode, 200, 'response code is not correct')
      done();
    })
  });
})

describe('test_campaigns__campaign_id__delete', function () {
  this.timeout(TEST_TIMEOUT_MS);
  var API_KEY = 'SendGrid API Key'
  if(process.env.TRAVIS) {
    var TEST_HOST = process.env.MOCK_HOST
  } else {
    var TEST_HOST = 'localhost'
  }

  var sg = sendgrid(API_KEY, TEST_HOST)

  var request = sg.emptyRequest()
  if(TEST_HOST == 'localhost') {
    request.test = true
    request.port = 4010
  }
  request.body = null;
  request.method = 'DELETE'
  request.path = '/v3/campaigns/{campaign_id}'
  request.headers['X-Mock'] = 204
  it('test_campaigns__campaign_id__delete had the correct response code', function(done) {
    sg.API(request, function (error, response) {
      assert.equal(response.statusCode, 204, 'response code is not correct')
      done();
    })
  });
})

describe('test_campaigns__campaign_id__schedules_patch', function () {
  this.timeout(TEST_TIMEOUT_MS);
  var API_KEY = 'SendGrid API Key'
  if(process.env.TRAVIS) {
    var TEST_HOST = process.env.MOCK_HOST
  } else {
    var TEST_HOST = 'localhost'
  }

  var sg = sendgrid(API_KEY, TEST_HOST)

  var request = sg.emptyRequest()
  if(TEST_HOST == 'localhost') {
    request.test = true
    request.port = 4010
  }
  request.body = {
  "send_at": 1489451436
};
  request.method = 'PATCH'
  request.path = '/v3/campaigns/{campaign_id}/schedules'
  request.headers['X-Mock'] = 200
  it('test_campaigns__campaign_id__schedules_patch had the correct response code', function(done) {
    sg.API(request, function (error, response) {
      assert.equal(response.statusCode, 200, 'response code is not correct')
      done();
    })
  });
})

describe('test_campaigns__campaign_id__schedules_post', function () {
  this.timeout(TEST_TIMEOUT_MS);
  var API_KEY = 'SendGrid API Key'
  if(process.env.TRAVIS) {
    var TEST_HOST = process.env.MOCK_HOST
  } else {
    var TEST_HOST = 'localhost'
  }

  var sg = sendgrid(API_KEY, TEST_HOST)

  var request = sg.emptyRequest()
  if(TEST_HOST == 'localhost') {
    request.test = true
    request.port = 4010
  }
  request.body = {
  "send_at": 1489771528
};
  request.method = 'POST'
  request.path = '/v3/campaigns/{campaign_id}/schedules'
  request.headers['X-Mock'] = 201
  it('test_campaigns__campaign_id__schedules_post had the correct response code', function(done) {
    sg.API(request, function (error, response) {
      assert.equal(response.statusCode, 201, 'response code is not correct')
      done();
    })
  });
})

describe('test_campaigns__campaign_id__schedules_get', function () {
  this.timeout(TEST_TIMEOUT_MS);
  var API_KEY = 'SendGrid API Key'
  if(process.env.TRAVIS) {
    var TEST_HOST = process.env.MOCK_HOST
  } else {
    var TEST_HOST = 'localhost'
  }

  var sg = sendgrid(API_KEY, TEST_HOST)

  var request = sg.emptyRequest()
  if(TEST_HOST == 'localhost') {
    request.test = true
    request.port = 4010
  }
  request.method = 'GET'
  request.path = '/v3/campaigns/{campaign_id}/schedules'
  request.headers['X-Mock'] = 200
  it('test_campaigns__campaign_id__schedules_get had the correct response code', function(done) {
    sg.API(request, function (error, response) {
      assert.equal(response.statusCode, 200, 'response code is not correct')
      done();
    })
  });
})

describe('test_campaigns__campaign_id__schedules_delete', function () {
  this.timeout(TEST_TIMEOUT_MS);
  var API_KEY = 'SendGrid API Key'
  if(process.env.TRAVIS) {
    var TEST_HOST = process.env.MOCK_HOST
  } else {
    var TEST_HOST = 'localhost'
  }

  var sg = sendgrid(API_KEY, TEST_HOST)

  var request = sg.emptyRequest()
  if(TEST_HOST == 'localhost') {
    request.test = true
    request.port = 4010
  }
  request.body = null;
  request.method = 'DELETE'
  request.path = '/v3/campaigns/{campaign_id}/schedules'
  request.headers['X-Mock'] = 204
  it('test_campaigns__campaign_id__schedules_delete had the correct response code', function(done) {
    sg.API(request, function (error, response) {
      assert.equal(response.statusCode, 204, 'response code is not correct')
      done();
    })
  });
})

describe('test_campaigns__campaign_id__schedules_now_post', function () {
  this.timeout(TEST_TIMEOUT_MS);
  var API_KEY = 'SendGrid API Key'
  if(process.env.TRAVIS) {
    var TEST_HOST = process.env.MOCK_HOST
  } else {
    var TEST_HOST = 'localhost'
  }

  var sg = sendgrid(API_KEY, TEST_HOST)

  var request = sg.emptyRequest()
  if(TEST_HOST == 'localhost') {
    request.test = true
    request.port = 4010
  }
  request.body = null;
  request.method = 'POST'
  request.path = '/v3/campaigns/{campaign_id}/schedules/now'
  request.headers['X-Mock'] = 201
  it('test_campaigns__campaign_id__schedules_now_post had the correct response code', function(done) {
    sg.API(request, function (error, response) {
      assert.equal(response.statusCode, 201, 'response code is not correct')
      done();
    })
  });
})

describe('test_campaigns__campaign_id__schedules_test_post', function () {
  this.timeout(TEST_TIMEOUT_MS);
  var API_KEY = 'SendGrid API Key'
  if(process.env.TRAVIS) {
    var TEST_HOST = process.env.MOCK_HOST
  } else {
    var TEST_HOST = 'localhost'
  }

  var sg = sendgrid(API_KEY, TEST_HOST)

  var request = sg.emptyRequest()
  if(TEST_HOST == 'localhost') {
    request.test = true
    request.port = 4010
  }
  request.body = {
  "to": "your.email@example.com"
};
  request.method = 'POST'
  request.path = '/v3/campaigns/{campaign_id}/schedules/test'
  request.headers['X-Mock'] = 204
  it('test_campaigns__campaign_id__schedules_test_post had the correct response code', function(done) {
    sg.API(request, function (error, response) {
      assert.equal(response.statusCode, 204, 'response code is not correct')
      done();
    })
  });
})

describe('test_categories_get', function () {
  this.timeout(TEST_TIMEOUT_MS);
  var API_KEY = 'SendGrid API Key'
  if(process.env.TRAVIS) {
    var TEST_HOST = process.env.MOCK_HOST
  } else {
    var TEST_HOST = 'localhost'
  }

  var sg = sendgrid(API_KEY, TEST_HOST)

  var request = sg.emptyRequest()
  if(TEST_HOST == 'localhost') {
    request.test = true
    request.port = 4010
  }
  request.queryParams["category"] = 'test_string'
  request.queryParams["limit"] = '1'
  request.queryParams["offset"] = '1'

  request.method = 'GET'
  request.path = '/v3/categories'
  request.headers['X-Mock'] = 200
  it('test_categories_get had the correct response code', function(done) {
    sg.API(request, function (error, response) {
      assert.equal(response.statusCode, 200, 'response code is not correct')
      done();
    })
  });
})

describe('test_categories_stats_get', function () {
  this.timeout(TEST_TIMEOUT_MS);
  var API_KEY = 'SendGrid API Key'
  if(process.env.TRAVIS) {
    var TEST_HOST = process.env.MOCK_HOST
  } else {
    var TEST_HOST = 'localhost'
  }

  var sg = sendgrid(API_KEY, TEST_HOST)

  var request = sg.emptyRequest()
  if(TEST_HOST == 'localhost') {
    request.test = true
    request.port = 4010
  }
  request.queryParams["end_date"] = '2016-04-01'
  request.queryParams["aggregated_by"] = 'day'
  request.queryParams["limit"] = '1'
  request.queryParams["offset"] = '1'
  request.queryParams["start_date"] = '2016-01-01'
  request.queryParams["categories"] = 'test_string'

  request.method = 'GET'
  request.path = '/v3/categories/stats'
  request.headers['X-Mock'] = 200
  it('test_categories_stats_get had the correct response code', function(done) {
    sg.API(request, function (error, response) {
      assert.equal(response.statusCode, 200, 'response code is not correct')
      done();
    })
  });
})

describe('test_categories_stats_sums_get', function () {
  this.timeout(TEST_TIMEOUT_MS);
  var API_KEY = 'SendGrid API Key'
  if(process.env.TRAVIS) {
    var TEST_HOST = process.env.MOCK_HOST
  } else {
    var TEST_HOST = 'localhost'
  }

  var sg = sendgrid(API_KEY, TEST_HOST)

  var request = sg.emptyRequest()
  if(TEST_HOST == 'localhost') {
    request.test = true
    request.port = 4010
  }
  request.queryParams["end_date"] = '2016-04-01'
  request.queryParams["aggregated_by"] = 'day'
  request.queryParams["limit"] = '1'
  request.queryParams["sort_by_metric"] = 'test_string'
  request.queryParams["offset"] = '1'
  request.queryParams["start_date"] = '2016-01-01'
  request.queryParams["sort_by_direction"] = 'asc'

  request.method = 'GET'
  request.path = '/v3/categories/stats/sums'
  request.headers['X-Mock'] = 200
  it('test_categories_stats_sums_get had the correct response code', function(done) {
    sg.API(request, function (error, response) {
      assert.equal(response.statusCode, 200, 'response code is not correct')
      done();
    })
  });
})

describe('test_clients_stats_get', function () {
  this.timeout(TEST_TIMEOUT_MS);
  var API_KEY = 'SendGrid API Key'
  if(process.env.TRAVIS) {
    var TEST_HOST = process.env.MOCK_HOST
  } else {
    var TEST_HOST = 'localhost'
  }

  var sg = sendgrid(API_KEY, TEST_HOST)

  var request = sg.emptyRequest()
  if(TEST_HOST == 'localhost') {
    request.test = true
    request.port = 4010
  }
  request.queryParams["aggregated_by"] = 'day'
  request.queryParams["start_date"] = '2016-01-01'
  request.queryParams["end_date"] = '2016-04-01'

  request.method = 'GET'
  request.path = '/v3/clients/stats'
  request.headers['X-Mock'] = 200
  it('test_clients_stats_get had the correct response code', function(done) {
    sg.API(request, function (error, response) {
      assert.equal(response.statusCode, 200, 'response code is not correct')
      done();
    })
  });
})

describe('test_clients__client_type__stats_get', function () {
  this.timeout(TEST_TIMEOUT_MS);
  var API_KEY = 'SendGrid API Key'
  if(process.env.TRAVIS) {
    var TEST_HOST = process.env.MOCK_HOST
  } else {
    var TEST_HOST = 'localhost'
  }

  var sg = sendgrid(API_KEY, TEST_HOST)

  var request = sg.emptyRequest()
  if(TEST_HOST == 'localhost') {
    request.test = true
    request.port = 4010
  }
  request.queryParams["aggregated_by"] = 'day'
  request.queryParams["start_date"] = '2016-01-01'
  request.queryParams["end_date"] = '2016-04-01'

  request.method = 'GET'
  request.path = '/v3/clients/{client_type}/stats'
  request.headers['X-Mock'] = 200
  it('test_clients__client_type__stats_get had the correct response code', function(done) {
    sg.API(request, function (error, response) {
      assert.equal(response.statusCode, 200, 'response code is not correct')
      done();
    })
  });
})

describe('test_contactdb_custom_fields_post', function () {
  this.timeout(TEST_TIMEOUT_MS);
  var API_KEY = 'SendGrid API Key'
  if(process.env.TRAVIS) {
    var TEST_HOST = process.env.MOCK_HOST
  } else {
    var TEST_HOST = 'localhost'
  }

  var sg = sendgrid(API_KEY, TEST_HOST)

  var request = sg.emptyRequest()
  if(TEST_HOST == 'localhost') {
    request.test = true
    request.port = 4010
  }
  request.body = {
  "name": "pet",
  "type": "text"
};
  request.method = 'POST'
  request.path = '/v3/contactdb/custom_fields'
  request.headers['X-Mock'] = 201
  it('test_contactdb_custom_fields_post had the correct response code', function(done) {
    sg.API(request, function (error, response) {
      assert.equal(response.statusCode, 201, 'response code is not correct')
      done();
    })
  });
})

describe('test_contactdb_custom_fields_get', function () {
  this.timeout(TEST_TIMEOUT_MS);
  var API_KEY = 'SendGrid API Key'
  if(process.env.TRAVIS) {
    var TEST_HOST = process.env.MOCK_HOST
  } else {
    var TEST_HOST = 'localhost'
  }

  var sg = sendgrid(API_KEY, TEST_HOST)

  var request = sg.emptyRequest()
  if(TEST_HOST == 'localhost') {
    request.test = true
    request.port = 4010
  }
  request.method = 'GET'
  request.path = '/v3/contactdb/custom_fields'
  request.headers['X-Mock'] = 200
  it('test_contactdb_custom_fields_get had the correct response code', function(done) {
    sg.API(request, function (error, response) {
      assert.equal(response.statusCode, 200, 'response code is not correct')
      done();
    })
  });
})

describe('test_contactdb_custom_fields__custom_field_id__get', function () {
  this.timeout(TEST_TIMEOUT_MS);
  var API_KEY = 'SendGrid API Key'
  if(process.env.TRAVIS) {
    var TEST_HOST = process.env.MOCK_HOST
  } else {
    var TEST_HOST = 'localhost'
  }

  var sg = sendgrid(API_KEY, TEST_HOST)

  var request = sg.emptyRequest()
  if(TEST_HOST == 'localhost') {
    request.test = true
    request.port = 4010
  }
  request.method = 'GET'
  request.path = '/v3/contactdb/custom_fields/{custom_field_id}'
  request.headers['X-Mock'] = 200
  it('test_contactdb_custom_fields__custom_field_id__get had the correct response code', function(done) {
    sg.API(request, function (error, response) {
      assert.equal(response.statusCode, 200, 'response code is not correct')
      done();
    })
  });
})

describe('test_contactdb_custom_fields__custom_field_id__delete', function () {
  this.timeout(TEST_TIMEOUT_MS);
  var API_KEY = 'SendGrid API Key'
  if(process.env.TRAVIS) {
    var TEST_HOST = process.env.MOCK_HOST
  } else {
    var TEST_HOST = 'localhost'
  }

  var sg = sendgrid(API_KEY, TEST_HOST)

  var request = sg.emptyRequest()
  if(TEST_HOST == 'localhost') {
    request.test = true
    request.port = 4010
  }
  request.body = null;
  request.method = 'DELETE'
  request.path = '/v3/contactdb/custom_fields/{custom_field_id}'
  request.headers['X-Mock'] = 202
  it('test_contactdb_custom_fields__custom_field_id__delete had the correct response code', function(done) {
    sg.API(request, function (error, response) {
      assert.equal(response.statusCode, 202, 'response code is not correct')
      done();
    })
  });
})

describe('test_contactdb_lists_post', function () {
  this.timeout(TEST_TIMEOUT_MS);
  var API_KEY = 'SendGrid API Key'
  if(process.env.TRAVIS) {
    var TEST_HOST = process.env.MOCK_HOST
  } else {
    var TEST_HOST = 'localhost'
  }

  var sg = sendgrid(API_KEY, TEST_HOST)

  var request = sg.emptyRequest()
  if(TEST_HOST == 'localhost') {
    request.test = true
    request.port = 4010
  }
  request.body = {
  "name": "your list name"
};
  request.method = 'POST'
  request.path = '/v3/contactdb/lists'
  request.headers['X-Mock'] = 201
  it('test_contactdb_lists_post had the correct response code', function(done) {
    sg.API(request, function (error, response) {
      assert.equal(response.statusCode, 201, 'response code is not correct')
      done();
    })
  });
})

describe('test_contactdb_lists_get', function () {
  this.timeout(TEST_TIMEOUT_MS);
  var API_KEY = 'SendGrid API Key'
  if(process.env.TRAVIS) {
    var TEST_HOST = process.env.MOCK_HOST
  } else {
    var TEST_HOST = 'localhost'
  }

  var sg = sendgrid(API_KEY, TEST_HOST)

  var request = sg.emptyRequest()
  if(TEST_HOST == 'localhost') {
    request.test = true
    request.port = 4010
  }
  request.method = 'GET'
  request.path = '/v3/contactdb/lists'
  request.headers['X-Mock'] = 200
  it('test_contactdb_lists_get had the correct response code', function(done) {
    sg.API(request, function (error, response) {
      assert.equal(response.statusCode, 200, 'response code is not correct')
      done();
    })
  });
})

describe('test_contactdb_lists_delete', function () {
  this.timeout(TEST_TIMEOUT_MS);
  var API_KEY = 'SendGrid API Key'
  if(process.env.TRAVIS) {
    var TEST_HOST = process.env.MOCK_HOST
  } else {
    var TEST_HOST = 'localhost'
  }

  var sg = sendgrid(API_KEY, TEST_HOST)

  var request = sg.emptyRequest()
  if(TEST_HOST == 'localhost') {
    request.test = true
    request.port = 4010
  }
  request.body = [
  1,
  2,
  3,
  4
];
  request.method = 'DELETE'
  request.path = '/v3/contactdb/lists'
  request.headers['X-Mock'] = 204
  it('test_contactdb_lists_delete had the correct response code', function(done) {
    sg.API(request, function (error, response) {
      assert.equal(response.statusCode, 204, 'response code is not correct')
      done();
    })
  });
})

describe('test_contactdb_lists__list_id__patch', function () {
  this.timeout(TEST_TIMEOUT_MS);
  var API_KEY = 'SendGrid API Key'
  if(process.env.TRAVIS) {
    var TEST_HOST = process.env.MOCK_HOST
  } else {
    var TEST_HOST = 'localhost'
  }

  var sg = sendgrid(API_KEY, TEST_HOST)

  var request = sg.emptyRequest()
  if(TEST_HOST == 'localhost') {
    request.test = true
    request.port = 4010
  }
  request.body = {
  "name": "newlistname"
};
  request.queryParams["list_id"] = '1'

  request.method = 'PATCH'
  request.path = '/v3/contactdb/lists/{list_id}'
  request.headers['X-Mock'] = 200
  it('test_contactdb_lists__list_id__patch had the correct response code', function(done) {
    sg.API(request, function (error, response) {
      assert.equal(response.statusCode, 200, 'response code is not correct')
      done();
    })
  });
})

describe('test_contactdb_lists__list_id__get', function () {
  this.timeout(TEST_TIMEOUT_MS);
  var API_KEY = 'SendGrid API Key'
  if(process.env.TRAVIS) {
    var TEST_HOST = process.env.MOCK_HOST
  } else {
    var TEST_HOST = 'localhost'
  }

  var sg = sendgrid(API_KEY, TEST_HOST)

  var request = sg.emptyRequest()
  if(TEST_HOST == 'localhost') {
    request.test = true
    request.port = 4010
  }
  request.queryParams["list_id"] = '1'

  request.method = 'GET'
  request.path = '/v3/contactdb/lists/{list_id}'
  request.headers['X-Mock'] = 200
  it('test_contactdb_lists__list_id__get had the correct response code', function(done) {
    sg.API(request, function (error, response) {
      assert.equal(response.statusCode, 200, 'response code is not correct')
      done();
    })
  });
})

describe('test_contactdb_lists__list_id__delete', function () {
  this.timeout(TEST_TIMEOUT_MS);
  var API_KEY = 'SendGrid API Key'
  if(process.env.TRAVIS) {
    var TEST_HOST = process.env.MOCK_HOST
  } else {
    var TEST_HOST = 'localhost'
  }

  var sg = sendgrid(API_KEY, TEST_HOST)

  var request = sg.emptyRequest()
  if(TEST_HOST == 'localhost') {
    request.test = true
    request.port = 4010
  }
  request.body = null;
  request.queryParams["delete_contacts"] = 'true'

  request.method = 'DELETE'
  request.path = '/v3/contactdb/lists/{list_id}'
  request.headers['X-Mock'] = 202
  it('test_contactdb_lists__list_id__delete had the correct response code', function(done) {
    sg.API(request, function (error, response) {
      assert.equal(response.statusCode, 202, 'response code is not correct')
      done();
    })
  });
})

describe('test_contactdb_lists__list_id__recipients_post', function () {
  this.timeout(TEST_TIMEOUT_MS);
  var API_KEY = 'SendGrid API Key'
  if(process.env.TRAVIS) {
    var TEST_HOST = process.env.MOCK_HOST
  } else {
    var TEST_HOST = 'localhost'
  }

  var sg = sendgrid(API_KEY, TEST_HOST)

  var request = sg.emptyRequest()
  if(TEST_HOST == 'localhost') {
    request.test = true
    request.port = 4010
  }
  request.body = [
  "recipient_id1",
  "recipient_id2"
];
  request.method = 'POST'
  request.path = '/v3/contactdb/lists/{list_id}/recipients'
  request.headers['X-Mock'] = 201
  it('test_contactdb_lists__list_id__recipients_post had the correct response code', function(done) {
    sg.API(request, function (error, response) {
      assert.equal(response.statusCode, 201, 'response code is not correct')
      done();
    })
  });
})

describe('test_contactdb_lists__list_id__recipients_get', function () {
  this.timeout(TEST_TIMEOUT_MS);
  var API_KEY = 'SendGrid API Key'
  if(process.env.TRAVIS) {
    var TEST_HOST = process.env.MOCK_HOST
  } else {
    var TEST_HOST = 'localhost'
  }

  var sg = sendgrid(API_KEY, TEST_HOST)

  var request = sg.emptyRequest()
  if(TEST_HOST == 'localhost') {
    request.test = true
    request.port = 4010
  }
  request.queryParams["page"] = '1'
  request.queryParams["page_size"] = '1'
  request.queryParams["list_id"] = '1'

  request.method = 'GET'
  request.path = '/v3/contactdb/lists/{list_id}/recipients'
  request.headers['X-Mock'] = 200
  it('test_contactdb_lists__list_id__recipients_get had the correct response code', function(done) {
    sg.API(request, function (error, response) {
      assert.equal(response.statusCode, 200, 'response code is not correct')
      done();
    })
  });
})

describe('test_contactdb_lists__list_id__recipients__recipient_id__post', function () {
  this.timeout(TEST_TIMEOUT_MS);
  var API_KEY = 'SendGrid API Key'
  if(process.env.TRAVIS) {
    var TEST_HOST = process.env.MOCK_HOST
  } else {
    var TEST_HOST = 'localhost'
  }

  var sg = sendgrid(API_KEY, TEST_HOST)

  var request = sg.emptyRequest()
  if(TEST_HOST == 'localhost') {
    request.test = true
    request.port = 4010
  }
  request.body = null;
  request.method = 'POST'
  request.path = '/v3/contactdb/lists/{list_id}/recipients/{recipient_id}'
  request.headers['X-Mock'] = 201
  it('test_contactdb_lists__list_id__recipients__recipient_id__post had the correct response code', function(done) {
    sg.API(request, function (error, response) {
      assert.equal(response.statusCode, 201, 'response code is not correct')
      done();
    })
  });
})

describe('test_contactdb_lists__list_id__recipients__recipient_id__delete', function () {
  this.timeout(TEST_TIMEOUT_MS);
  var API_KEY = 'SendGrid API Key'
  if(process.env.TRAVIS) {
    var TEST_HOST = process.env.MOCK_HOST
  } else {
    var TEST_HOST = 'localhost'
  }

  var sg = sendgrid(API_KEY, TEST_HOST)

  var request = sg.emptyRequest()
  if(TEST_HOST == 'localhost') {
    request.test = true
    request.port = 4010
  }
  request.body = null;
  request.queryParams["recipient_id"] = '1'
  request.queryParams["list_id"] = '1'

  request.method = 'DELETE'
  request.path = '/v3/contactdb/lists/{list_id}/recipients/{recipient_id}'
  request.headers['X-Mock'] = 204
  it('test_contactdb_lists__list_id__recipients__recipient_id__delete had the correct response code', function(done) {
    sg.API(request, function (error, response) {
      assert.equal(response.statusCode, 204, 'response code is not correct')
      done();
    })
  });
})

describe('test_contactdb_recipients_patch', function () {
  this.timeout(TEST_TIMEOUT_MS);
  var API_KEY = 'SendGrid API Key'
  if(process.env.TRAVIS) {
    var TEST_HOST = process.env.MOCK_HOST
  } else {
    var TEST_HOST = 'localhost'
  }

  var sg = sendgrid(API_KEY, TEST_HOST)

  var request = sg.emptyRequest()
  if(TEST_HOST == 'localhost') {
    request.test = true
    request.port = 4010
  }
  request.body = [
  {
    "email": "jones@example.com",
    "first_name": "Guy",
    "last_name": "Jones"
  }
];
  request.method = 'PATCH'
  request.path = '/v3/contactdb/recipients'
  request.headers['X-Mock'] = 201
  it('test_contactdb_recipients_patch had the correct response code', function(done) {
    sg.API(request, function (error, response) {
      assert.equal(response.statusCode, 201, 'response code is not correct')
      done();
    })
  });
})

describe('test_contactdb_recipients_post', function () {
  this.timeout(TEST_TIMEOUT_MS);
  var API_KEY = 'SendGrid API Key'
  if(process.env.TRAVIS) {
    var TEST_HOST = process.env.MOCK_HOST
  } else {
    var TEST_HOST = 'localhost'
  }

  var sg = sendgrid(API_KEY, TEST_HOST)

  var request = sg.emptyRequest()
  if(TEST_HOST == 'localhost') {
    request.test = true
    request.port = 4010
  }
  request.body = [
  {
    "age": 25,
    "email": "example@example.com",
    "first_name": "",
    "last_name": "User"
  },
  {
    "age": 25,
    "email": "example2@example.com",
    "first_name": "Example",
    "last_name": "User"
  }
];
  request.method = 'POST'
  request.path = '/v3/contactdb/recipients'
  request.headers['X-Mock'] = 201
  it('test_contactdb_recipients_post had the correct response code', function(done) {
    sg.API(request, function (error, response) {
      assert.equal(response.statusCode, 201, 'response code is not correct')
      done();
    })
  });
})

describe('test_contactdb_recipients_get', function () {
  this.timeout(TEST_TIMEOUT_MS);
  var API_KEY = 'SendGrid API Key'
  if(process.env.TRAVIS) {
    var TEST_HOST = process.env.MOCK_HOST
  } else {
    var TEST_HOST = 'localhost'
  }

  var sg = sendgrid(API_KEY, TEST_HOST)

  var request = sg.emptyRequest()
  if(TEST_HOST == 'localhost') {
    request.test = true
    request.port = 4010
  }
  request.queryParams["page"] = '1'
  request.queryParams["page_size"] = '1'

  request.method = 'GET'
  request.path = '/v3/contactdb/recipients'
  request.headers['X-Mock'] = 200
  it('test_contactdb_recipients_get had the correct response code', function(done) {
    sg.API(request, function (error, response) {
      assert.equal(response.statusCode, 200, 'response code is not correct')
      done();
    })
  });
})

describe('test_contactdb_recipients_delete', function () {
  this.timeout(TEST_TIMEOUT_MS);
  var API_KEY = 'SendGrid API Key'
  if(process.env.TRAVIS) {
    var TEST_HOST = process.env.MOCK_HOST
  } else {
    var TEST_HOST = 'localhost'
  }

  var sg = sendgrid(API_KEY, TEST_HOST)

  var request = sg.emptyRequest()
  if(TEST_HOST == 'localhost') {
    request.test = true
    request.port = 4010
  }
  request.body = [
  "recipient_id1",
  "recipient_id2"
];
  request.method = 'DELETE'
  request.path = '/v3/contactdb/recipients'
  request.headers['X-Mock'] = 200
  it('test_contactdb_recipients_delete had the correct response code', function(done) {
    sg.API(request, function (error, response) {
      assert.equal(response.statusCode, 200, 'response code is not correct')
      done();
    })
  });
})

describe('test_contactdb_recipients_billable_count_get', function () {
  this.timeout(TEST_TIMEOUT_MS);
  var API_KEY = 'SendGrid API Key'
  if(process.env.TRAVIS) {
    var TEST_HOST = process.env.MOCK_HOST
  } else {
    var TEST_HOST = 'localhost'
  }

  var sg = sendgrid(API_KEY, TEST_HOST)

  var request = sg.emptyRequest()
  if(TEST_HOST == 'localhost') {
    request.test = true
    request.port = 4010
  }
  request.method = 'GET'
  request.path = '/v3/contactdb/recipients/billable_count'
  request.headers['X-Mock'] = 200
  it('test_contactdb_recipients_billable_count_get had the correct response code', function(done) {
    sg.API(request, function (error, response) {
      assert.equal(response.statusCode, 200, 'response code is not correct')
      done();
    })
  });
})

describe('test_contactdb_recipients_count_get', function () {
  this.timeout(TEST_TIMEOUT_MS);
  var API_KEY = 'SendGrid API Key'
  if(process.env.TRAVIS) {
    var TEST_HOST = process.env.MOCK_HOST
  } else {
    var TEST_HOST = 'localhost'
  }

  var sg = sendgrid(API_KEY, TEST_HOST)

  var request = sg.emptyRequest()
  if(TEST_HOST == 'localhost') {
    request.test = true
    request.port = 4010
  }
  request.method = 'GET'
  request.path = '/v3/contactdb/recipients/count'
  request.headers['X-Mock'] = 200
  it('test_contactdb_recipients_count_get had the correct response code', function(done) {
    sg.API(request, function (error, response) {
      assert.equal(response.statusCode, 200, 'response code is not correct')
      done();
    })
  });
})

describe('test_contactdb_recipients_search_get', function () {
  this.timeout(TEST_TIMEOUT_MS);
  var API_KEY = 'SendGrid API Key'
  if(process.env.TRAVIS) {
    var TEST_HOST = process.env.MOCK_HOST
  } else {
    var TEST_HOST = 'localhost'
  }

  var sg = sendgrid(API_KEY, TEST_HOST)

  var request = sg.emptyRequest()
  if(TEST_HOST == 'localhost') {
    request.test = true
    request.port = 4010
  }
  request.queryParams["%7Bfield_name%7D"] = 'test_string'
  request.queryParams["{field_name}"] = 'test_string'

  request.method = 'GET'
  request.path = '/v3/contactdb/recipients/search'
  request.headers['X-Mock'] = 200
  it('test_contactdb_recipients_search_get had the correct response code', function(done) {
    sg.API(request, function (error, response) {
      assert.equal(response.statusCode, 200, 'response code is not correct')
      done();
    })
  });
})

describe('test_contactdb_recipients__recipient_id__get', function () {
  this.timeout(TEST_TIMEOUT_MS);
  var API_KEY = 'SendGrid API Key'
  if(process.env.TRAVIS) {
    var TEST_HOST = process.env.MOCK_HOST
  } else {
    var TEST_HOST = 'localhost'
  }

  var sg = sendgrid(API_KEY, TEST_HOST)

  var request = sg.emptyRequest()
  if(TEST_HOST == 'localhost') {
    request.test = true
    request.port = 4010
  }
  request.method = 'GET'
  request.path = '/v3/contactdb/recipients/{recipient_id}'
  request.headers['X-Mock'] = 200
  it('test_contactdb_recipients__recipient_id__get had the correct response code', function(done) {
    sg.API(request, function (error, response) {
      assert.equal(response.statusCode, 200, 'response code is not correct')
      done();
    })
  });
})

describe('test_contactdb_recipients__recipient_id__delete', function () {
  this.timeout(TEST_TIMEOUT_MS);
  var API_KEY = 'SendGrid API Key'
  if(process.env.TRAVIS) {
    var TEST_HOST = process.env.MOCK_HOST
  } else {
    var TEST_HOST = 'localhost'
  }

  var sg = sendgrid(API_KEY, TEST_HOST)

  var request = sg.emptyRequest()
  if(TEST_HOST == 'localhost') {
    request.test = true
    request.port = 4010
  }
  request.body = null;
  request.method = 'DELETE'
  request.path = '/v3/contactdb/recipients/{recipient_id}'
  request.headers['X-Mock'] = 204
  it('test_contactdb_recipients__recipient_id__delete had the correct response code', function(done) {
    sg.API(request, function (error, response) {
      assert.equal(response.statusCode, 204, 'response code is not correct')
      done();
    })
  });
})

describe('test_contactdb_recipients__recipient_id__lists_get', function () {
  this.timeout(TEST_TIMEOUT_MS);
  var API_KEY = 'SendGrid API Key'
  if(process.env.TRAVIS) {
    var TEST_HOST = process.env.MOCK_HOST
  } else {
    var TEST_HOST = 'localhost'
  }

  var sg = sendgrid(API_KEY, TEST_HOST)

  var request = sg.emptyRequest()
  if(TEST_HOST == 'localhost') {
    request.test = true
    request.port = 4010
  }
  request.method = 'GET'
  request.path = '/v3/contactdb/recipients/{recipient_id}/lists'
  request.headers['X-Mock'] = 200
  it('test_contactdb_recipients__recipient_id__lists_get had the correct response code', function(done) {
    sg.API(request, function (error, response) {
      assert.equal(response.statusCode, 200, 'response code is not correct')
      done();
    })
  });
})

describe('test_contactdb_reserved_fields_get', function () {
  this.timeout(TEST_TIMEOUT_MS);
  var API_KEY = 'SendGrid API Key'
  if(process.env.TRAVIS) {
    var TEST_HOST = process.env.MOCK_HOST
  } else {
    var TEST_HOST = 'localhost'
  }

  var sg = sendgrid(API_KEY, TEST_HOST)

  var request = sg.emptyRequest()
  if(TEST_HOST == 'localhost') {
    request.test = true
    request.port = 4010
  }
  request.method = 'GET'
  request.path = '/v3/contactdb/reserved_fields'
  request.headers['X-Mock'] = 200
  it('test_contactdb_reserved_fields_get had the correct response code', function(done) {
    sg.API(request, function (error, response) {
      assert.equal(response.statusCode, 200, 'response code is not correct')
      done();
    })
  });
})

describe('test_contactdb_segments_post', function () {
  this.timeout(TEST_TIMEOUT_MS);
  var API_KEY = 'SendGrid API Key'
  if(process.env.TRAVIS) {
    var TEST_HOST = process.env.MOCK_HOST
  } else {
    var TEST_HOST = 'localhost'
  }

  var sg = sendgrid(API_KEY, TEST_HOST)

  var request = sg.emptyRequest()
  if(TEST_HOST == 'localhost') {
    request.test = true
    request.port = 4010
  }
  request.body = {
  "conditions": [
    {
      "and_or": "",
      "field": "last_name",
      "operator": "eq",
      "value": "Miller"
    },
    {
      "and_or": "and",
      "field": "last_clicked",
      "operator": "gt",
      "value": "01/02/2015"
    },
    {
      "and_or": "or",
      "field": "clicks.campaign_identifier",
      "operator": "eq",
      "value": "513"
    }
  ],
  "list_id": 4,
  "name": "Last Name Miller"
};
  request.method = 'POST'
  request.path = '/v3/contactdb/segments'
  request.headers['X-Mock'] = 200
  it('test_contactdb_segments_post had the correct response code', function(done) {
    sg.API(request, function (error, response) {
      assert.equal(response.statusCode, 200, 'response code is not correct')
      done();
    })
  });
})

describe('test_contactdb_segments_get', function () {
  this.timeout(TEST_TIMEOUT_MS);
  var API_KEY = 'SendGrid API Key'
  if(process.env.TRAVIS) {
    var TEST_HOST = process.env.MOCK_HOST
  } else {
    var TEST_HOST = 'localhost'
  }

  var sg = sendgrid(API_KEY, TEST_HOST)

  var request = sg.emptyRequest()
  if(TEST_HOST == 'localhost') {
    request.test = true
    request.port = 4010
  }
  request.method = 'GET'
  request.path = '/v3/contactdb/segments'
  request.headers['X-Mock'] = 200
  it('test_contactdb_segments_get had the correct response code', function(done) {
    sg.API(request, function (error, response) {
      assert.equal(response.statusCode, 200, 'response code is not correct')
      done();
    })
  });
})

describe('test_contactdb_segments__segment_id__patch', function () {
  this.timeout(TEST_TIMEOUT_MS);
  var API_KEY = 'SendGrid API Key'
  if(process.env.TRAVIS) {
    var TEST_HOST = process.env.MOCK_HOST
  } else {
    var TEST_HOST = 'localhost'
  }

  var sg = sendgrid(API_KEY, TEST_HOST)

  var request = sg.emptyRequest()
  if(TEST_HOST == 'localhost') {
    request.test = true
    request.port = 4010
  }
  request.body = {
  "conditions": [
    {
      "and_or": "",
      "field": "last_name",
      "operator": "eq",
      "value": "Miller"
    }
  ],
  "list_id": 5,
  "name": "The Millers"
};
  request.queryParams["segment_id"] = 'test_string'

  request.method = 'PATCH'
  request.path = '/v3/contactdb/segments/{segment_id}'
  request.headers['X-Mock'] = 200
  it('test_contactdb_segments__segment_id__patch had the correct response code', function(done) {
    sg.API(request, function (error, response) {
      assert.equal(response.statusCode, 200, 'response code is not correct')
      done();
    })
  });
})

describe('test_contactdb_segments__segment_id__get', function () {
  this.timeout(TEST_TIMEOUT_MS);
  var API_KEY = 'SendGrid API Key'
  if(process.env.TRAVIS) {
    var TEST_HOST = process.env.MOCK_HOST
  } else {
    var TEST_HOST = 'localhost'
  }

  var sg = sendgrid(API_KEY, TEST_HOST)

  var request = sg.emptyRequest()
  if(TEST_HOST == 'localhost') {
    request.test = true
    request.port = 4010
  }
  request.queryParams["segment_id"] = '1'

  request.method = 'GET'
  request.path = '/v3/contactdb/segments/{segment_id}'
  request.headers['X-Mock'] = 200
  it('test_contactdb_segments__segment_id__get had the correct response code', function(done) {
    sg.API(request, function (error, response) {
      assert.equal(response.statusCode, 200, 'response code is not correct')
      done();
    })
  });
})

describe('test_contactdb_segments__segment_id__delete', function () {
  this.timeout(TEST_TIMEOUT_MS);
  var API_KEY = 'SendGrid API Key'
  if(process.env.TRAVIS) {
    var TEST_HOST = process.env.MOCK_HOST
  } else {
    var TEST_HOST = 'localhost'
  }

  var sg = sendgrid(API_KEY, TEST_HOST)

  var request = sg.emptyRequest()
  if(TEST_HOST == 'localhost') {
    request.test = true
    request.port = 4010
  }
  request.body = null;
  request.queryParams["delete_contacts"] = 'true'

  request.method = 'DELETE'
  request.path = '/v3/contactdb/segments/{segment_id}'
  request.headers['X-Mock'] = 204
  it('test_contactdb_segments__segment_id__delete had the correct response code', function(done) {
    sg.API(request, function (error, response) {
      assert.equal(response.statusCode, 204, 'response code is not correct')
      done();
    })
  });
})

describe('test_contactdb_segments__segment_id__recipients_get', function () {
  this.timeout(TEST_TIMEOUT_MS);
  var API_KEY = 'SendGrid API Key'
  if(process.env.TRAVIS) {
    var TEST_HOST = process.env.MOCK_HOST
  } else {
    var TEST_HOST = 'localhost'
  }

  var sg = sendgrid(API_KEY, TEST_HOST)

  var request = sg.emptyRequest()
  if(TEST_HOST == 'localhost') {
    request.test = true
    request.port = 4010
  }
  request.queryParams["page"] = '1'
  request.queryParams["page_size"] = '1'

  request.method = 'GET'
  request.path = '/v3/contactdb/segments/{segment_id}/recipients'
  request.headers['X-Mock'] = 200
  it('test_contactdb_segments__segment_id__recipients_get had the correct response code', function(done) {
    sg.API(request, function (error, response) {
      assert.equal(response.statusCode, 200, 'response code is not correct')
      done();
    })
  });
})

describe('test_devices_stats_get', function () {
  this.timeout(TEST_TIMEOUT_MS);
  var API_KEY = 'SendGrid API Key'
  if(process.env.TRAVIS) {
    var TEST_HOST = process.env.MOCK_HOST
  } else {
    var TEST_HOST = 'localhost'
  }

  var sg = sendgrid(API_KEY, TEST_HOST)

  var request = sg.emptyRequest()
  if(TEST_HOST == 'localhost') {
    request.test = true
    request.port = 4010
  }
  request.queryParams["aggregated_by"] = 'day'
  request.queryParams["limit"] = '1'
  request.queryParams["start_date"] = '2016-01-01'
  request.queryParams["end_date"] = '2016-04-01'
  request.queryParams["offset"] = '1'

  request.method = 'GET'
  request.path = '/v3/devices/stats'
  request.headers['X-Mock'] = 200
  it('test_devices_stats_get had the correct response code', function(done) {
    sg.API(request, function (error, response) {
      assert.equal(response.statusCode, 200, 'response code is not correct')
      done();
    })
  });
})

describe('test_geo_stats_get', function () {
  this.timeout(TEST_TIMEOUT_MS);
  var API_KEY = 'SendGrid API Key'
  if(process.env.TRAVIS) {
    var TEST_HOST = process.env.MOCK_HOST
  } else {
    var TEST_HOST = 'localhost'
  }

  var sg = sendgrid(API_KEY, TEST_HOST)

  var request = sg.emptyRequest()
  if(TEST_HOST == 'localhost') {
    request.test = true
    request.port = 4010
  }
  request.queryParams["end_date"] = '2016-04-01'
  request.queryParams["country"] = 'US'
  request.queryParams["aggregated_by"] = 'day'
  request.queryParams["limit"] = '1'
  request.queryParams["offset"] = '1'
  request.queryParams["start_date"] = '2016-01-01'

  request.method = 'GET'
  request.path = '/v3/geo/stats'
  request.headers['X-Mock'] = 200
  it('test_geo_stats_get had the correct response code', function(done) {
    sg.API(request, function (error, response) {
      assert.equal(response.statusCode, 200, 'response code is not correct')
      done();
    })
  });
})

describe('test_ips_get', function () {
  this.timeout(TEST_TIMEOUT_MS);
  var API_KEY = 'SendGrid API Key'
  if(process.env.TRAVIS) {
    var TEST_HOST = process.env.MOCK_HOST
  } else {
    var TEST_HOST = 'localhost'
  }

  var sg = sendgrid(API_KEY, TEST_HOST)

  var request = sg.emptyRequest()
  if(TEST_HOST == 'localhost') {
    request.test = true
    request.port = 4010
  }
  request.queryParams["subuser"] = 'test_string'
  request.queryParams["ip"] = 'test_string'
  request.queryParams["limit"] = '1'
  request.queryParams["exclude_whitelabels"] = 'true'
  request.queryParams["offset"] = '1'

  request.method = 'GET'
  request.path = '/v3/ips'
  request.headers['X-Mock'] = 200
  it('test_ips_get had the correct response code', function(done) {
    sg.API(request, function (error, response) {
      assert.equal(response.statusCode, 200, 'response code is not correct')
      done();
    })
  });
})

describe('test_ips_assigned_get', function () {
  this.timeout(TEST_TIMEOUT_MS);
  var API_KEY = 'SendGrid API Key'
  if(process.env.TRAVIS) {
    var TEST_HOST = process.env.MOCK_HOST
  } else {
    var TEST_HOST = 'localhost'
  }

  var sg = sendgrid(API_KEY, TEST_HOST)

  var request = sg.emptyRequest()
  if(TEST_HOST == 'localhost') {
    request.test = true
    request.port = 4010
  }
  request.method = 'GET'
  request.path = '/v3/ips/assigned'
  request.headers['X-Mock'] = 200
  it('test_ips_assigned_get had the correct response code', function(done) {
    sg.API(request, function (error, response) {
      assert.equal(response.statusCode, 200, 'response code is not correct')
      done();
    })
  });
})

describe('test_ips_pools_post', function () {
  this.timeout(TEST_TIMEOUT_MS);
  var API_KEY = 'SendGrid API Key'
  if(process.env.TRAVIS) {
    var TEST_HOST = process.env.MOCK_HOST
  } else {
    var TEST_HOST = 'localhost'
  }

  var sg = sendgrid(API_KEY, TEST_HOST)

  var request = sg.emptyRequest()
  if(TEST_HOST == 'localhost') {
    request.test = true
    request.port = 4010
  }
  request.body = {
  "name": "marketing"
};
  request.method = 'POST'
  request.path = '/v3/ips/pools'
  request.headers['X-Mock'] = 200
  it('test_ips_pools_post had the correct response code', function(done) {
    sg.API(request, function (error, response) {
      assert.equal(response.statusCode, 200, 'response code is not correct')
      done();
    })
  });
})

describe('test_ips_pools_get', function () {
  this.timeout(TEST_TIMEOUT_MS);
  var API_KEY = 'SendGrid API Key'
  if(process.env.TRAVIS) {
    var TEST_HOST = process.env.MOCK_HOST
  } else {
    var TEST_HOST = 'localhost'
  }

  var sg = sendgrid(API_KEY, TEST_HOST)

  var request = sg.emptyRequest()
  if(TEST_HOST == 'localhost') {
    request.test = true
    request.port = 4010
  }
  request.method = 'GET'
  request.path = '/v3/ips/pools'
  request.headers['X-Mock'] = 200
  it('test_ips_pools_get had the correct response code', function(done) {
    sg.API(request, function (error, response) {
      assert.equal(response.statusCode, 200, 'response code is not correct')
      done();
    })
  });
})

describe('test_ips_pools__pool_name__put', function () {
  this.timeout(TEST_TIMEOUT_MS);
  var API_KEY = 'SendGrid API Key'
  if(process.env.TRAVIS) {
    var TEST_HOST = process.env.MOCK_HOST
  } else {
    var TEST_HOST = 'localhost'
  }

  var sg = sendgrid(API_KEY, TEST_HOST)

  var request = sg.emptyRequest()
  if(TEST_HOST == 'localhost') {
    request.test = true
    request.port = 4010
  }
  request.body = {
  "name": "new_pool_name"
};
  request.method = 'PUT'
  request.path = '/v3/ips/pools/{pool_name}'
  request.headers['X-Mock'] = 200
  it('test_ips_pools__pool_name__put had the correct response code', function(done) {
    sg.API(request, function (error, response) {
      assert.equal(response.statusCode, 200, 'response code is not correct')
      done();
    })
  });
})

describe('test_ips_pools__pool_name__get', function () {
  this.timeout(TEST_TIMEOUT_MS);
  var API_KEY = 'SendGrid API Key'
  if(process.env.TRAVIS) {
    var TEST_HOST = process.env.MOCK_HOST
  } else {
    var TEST_HOST = 'localhost'
  }

  var sg = sendgrid(API_KEY, TEST_HOST)

  var request = sg.emptyRequest()
  if(TEST_HOST == 'localhost') {
    request.test = true
    request.port = 4010
  }
  request.method = 'GET'
  request.path = '/v3/ips/pools/{pool_name}'
  request.headers['X-Mock'] = 200
  it('test_ips_pools__pool_name__get had the correct response code', function(done) {
    sg.API(request, function (error, response) {
      assert.equal(response.statusCode, 200, 'response code is not correct')
      done();
    })
  });
})

describe('test_ips_pools__pool_name__delete', function () {
  this.timeout(TEST_TIMEOUT_MS);
  var API_KEY = 'SendGrid API Key'
  if(process.env.TRAVIS) {
    var TEST_HOST = process.env.MOCK_HOST
  } else {
    var TEST_HOST = 'localhost'
  }

  var sg = sendgrid(API_KEY, TEST_HOST)

  var request = sg.emptyRequest()
  if(TEST_HOST == 'localhost') {
    request.test = true
    request.port = 4010
  }
  request.body = null;
  request.method = 'DELETE'
  request.path = '/v3/ips/pools/{pool_name}'
  request.headers['X-Mock'] = 204
  it('test_ips_pools__pool_name__delete had the correct response code', function(done) {
    sg.API(request, function (error, response) {
      assert.equal(response.statusCode, 204, 'response code is not correct')
      done();
    })
  });
})

describe('test_ips_pools__pool_name__ips_post', function () {
  this.timeout(TEST_TIMEOUT_MS);
  var API_KEY = 'SendGrid API Key'
  if(process.env.TRAVIS) {
    var TEST_HOST = process.env.MOCK_HOST
  } else {
    var TEST_HOST = 'localhost'
  }

  var sg = sendgrid(API_KEY, TEST_HOST)

  var request = sg.emptyRequest()
  if(TEST_HOST == 'localhost') {
    request.test = true
    request.port = 4010
  }
  request.body = {
  "ip": "0.0.0.0"
};
  request.method = 'POST'
  request.path = '/v3/ips/pools/{pool_name}/ips'
  request.headers['X-Mock'] = 201
  it('test_ips_pools__pool_name__ips_post had the correct response code', function(done) {
    sg.API(request, function (error, response) {
      assert.equal(response.statusCode, 201, 'response code is not correct')
      done();
    })
  });
})

describe('test_ips_pools__pool_name__ips__ip__delete', function () {
  this.timeout(TEST_TIMEOUT_MS);
  var API_KEY = 'SendGrid API Key'
  if(process.env.TRAVIS) {
    var TEST_HOST = process.env.MOCK_HOST
  } else {
    var TEST_HOST = 'localhost'
  }

  var sg = sendgrid(API_KEY, TEST_HOST)

  var request = sg.emptyRequest()
  if(TEST_HOST == 'localhost') {
    request.test = true
    request.port = 4010
  }
  request.body = null;
  request.method = 'DELETE'
  request.path = '/v3/ips/pools/{pool_name}/ips/{ip}'
  request.headers['X-Mock'] = 204
  it('test_ips_pools__pool_name__ips__ip__delete had the correct response code', function(done) {
    sg.API(request, function (error, response) {
      assert.equal(response.statusCode, 204, 'response code is not correct')
      done();
    })
  });
})

describe('test_ips_warmup_post', function () {
  this.timeout(TEST_TIMEOUT_MS);
  var API_KEY = 'SendGrid API Key'
  if(process.env.TRAVIS) {
    var TEST_HOST = process.env.MOCK_HOST
  } else {
    var TEST_HOST = 'localhost'
  }

  var sg = sendgrid(API_KEY, TEST_HOST)

  var request = sg.emptyRequest()
  if(TEST_HOST == 'localhost') {
    request.test = true
    request.port = 4010
  }
  request.body = {
  "ip": "0.0.0.0"
};
  request.method = 'POST'
  request.path = '/v3/ips/warmup'
  request.headers['X-Mock'] = 200
  it('test_ips_warmup_post had the correct response code', function(done) {
    sg.API(request, function (error, response) {
      assert.equal(response.statusCode, 200, 'response code is not correct')
      done();
    })
  });
})

describe('test_ips_warmup_get', function () {
  this.timeout(TEST_TIMEOUT_MS);
  var API_KEY = 'SendGrid API Key'
  if(process.env.TRAVIS) {
    var TEST_HOST = process.env.MOCK_HOST
  } else {
    var TEST_HOST = 'localhost'
  }

  var sg = sendgrid(API_KEY, TEST_HOST)

  var request = sg.emptyRequest()
  if(TEST_HOST == 'localhost') {
    request.test = true
    request.port = 4010
  }
  request.method = 'GET'
  request.path = '/v3/ips/warmup'
  request.headers['X-Mock'] = 200
  it('test_ips_warmup_get had the correct response code', function(done) {
    sg.API(request, function (error, response) {
      assert.equal(response.statusCode, 200, 'response code is not correct')
      done();
    })
  });
})

describe('test_ips_warmup__ip_address__get', function () {
  this.timeout(TEST_TIMEOUT_MS);
  var API_KEY = 'SendGrid API Key'
  if(process.env.TRAVIS) {
    var TEST_HOST = process.env.MOCK_HOST
  } else {
    var TEST_HOST = 'localhost'
  }

  var sg = sendgrid(API_KEY, TEST_HOST)

  var request = sg.emptyRequest()
  if(TEST_HOST == 'localhost') {
    request.test = true
    request.port = 4010
  }
  request.method = 'GET'
  request.path = '/v3/ips/warmup/{ip_address}'
  request.headers['X-Mock'] = 200
  it('test_ips_warmup__ip_address__get had the correct response code', function(done) {
    sg.API(request, function (error, response) {
      assert.equal(response.statusCode, 200, 'response code is not correct')
      done();
    })
  });
})

describe('test_ips_warmup__ip_address__delete', function () {
  this.timeout(TEST_TIMEOUT_MS);
  var API_KEY = 'SendGrid API Key'
  if(process.env.TRAVIS) {
    var TEST_HOST = process.env.MOCK_HOST
  } else {
    var TEST_HOST = 'localhost'
  }

  var sg = sendgrid(API_KEY, TEST_HOST)

  var request = sg.emptyRequest()
  if(TEST_HOST == 'localhost') {
    request.test = true
    request.port = 4010
  }
  request.body = null;
  request.method = 'DELETE'
  request.path = '/v3/ips/warmup/{ip_address}'
  request.headers['X-Mock'] = 204
  it('test_ips_warmup__ip_address__delete had the correct response code', function(done) {
    sg.API(request, function (error, response) {
      assert.equal(response.statusCode, 204, 'response code is not correct')
      done();
    })
  });
})

describe('test_ips__ip_address__get', function () {
  this.timeout(TEST_TIMEOUT_MS);
  var API_KEY = 'SendGrid API Key'
  if(process.env.TRAVIS) {
    var TEST_HOST = process.env.MOCK_HOST
  } else {
    var TEST_HOST = 'localhost'
  }

  var sg = sendgrid(API_KEY, TEST_HOST)

  var request = sg.emptyRequest()
  if(TEST_HOST == 'localhost') {
    request.test = true
    request.port = 4010
  }
  request.method = 'GET'
  request.path = '/v3/ips/{ip_address}'
  request.headers['X-Mock'] = 200
  it('test_ips__ip_address__get had the correct response code', function(done) {
    sg.API(request, function (error, response) {
      assert.equal(response.statusCode, 200, 'response code is not correct')
      done();
    })
  });
})

describe('test_mail_batch_post', function () {
  this.timeout(TEST_TIMEOUT_MS);
  var API_KEY = 'SendGrid API Key'
  if(process.env.TRAVIS) {
    var TEST_HOST = process.env.MOCK_HOST
  } else {
    var TEST_HOST = 'localhost'
  }

  var sg = sendgrid(API_KEY, TEST_HOST)

  var request = sg.emptyRequest()
  if(TEST_HOST == 'localhost') {
    request.test = true
    request.port = 4010
  }
  request.body = null;
  request.method = 'POST'
  request.path = '/v3/mail/batch'
  request.headers['X-Mock'] = 201
  it('test_mail_batch_post had the correct response code', function(done) {
    sg.API(request, function (error, response) {
      assert.equal(response.statusCode, 201, 'response code is not correct')
      done();
    })
  });
})

describe('test_mail_batch__batch_id__get', function () {
  this.timeout(TEST_TIMEOUT_MS);
  var API_KEY = 'SendGrid API Key'
  if(process.env.TRAVIS) {
    var TEST_HOST = process.env.MOCK_HOST
  } else {
    var TEST_HOST = 'localhost'
  }

  var sg = sendgrid(API_KEY, TEST_HOST)

  var request = sg.emptyRequest()
  if(TEST_HOST == 'localhost') {
    request.test = true
    request.port = 4010
  }
  request.method = 'GET'
  request.path = '/v3/mail/batch/{batch_id}'
  request.headers['X-Mock'] = 200
  it('test_mail_batch__batch_id__get had the correct response code', function(done) {
    sg.API(request, function (error, response) {
      assert.equal(response.statusCode, 200, 'response code is not correct')
      done();
    })
  });
})

describe('test_mail_send_post', function () {
  this.timeout(TEST_TIMEOUT_MS);
  var API_KEY = 'SendGrid API Key'
  if(process.env.TRAVIS) {
    var TEST_HOST = process.env.MOCK_HOST
  } else {
    var TEST_HOST = 'localhost'
  }

  var sg = sendgrid(API_KEY, TEST_HOST)

  var request = sg.emptyRequest()
  if(TEST_HOST == 'localhost') {
    request.test = true
    request.port = 4010
  }
  request.body = {
  "asm": {
    "group_id": 1,
    "groups_to_display": [
      1,
      2,
      3
    ]
  },
  "attachments": [
    {
      "content": "[BASE64 encoded content block here]",
      "content_id": "ii_139db99fdb5c3704",
      "disposition": "inline",
      "filename": "file1.jpg",
      "name": "file1",
      "type": "jpg"
    }
  ],
  "batch_id": "[YOUR BATCH ID GOES HERE]",
  "categories": [
    "category1",
    "category2"
  ],
  "content": [
    {
      "type": "text/html",
      "value": "<html><p>Hello, world!</p><img src=[CID GOES HERE]></img></html>"
    }
  ],
  "custom_args": {
    "New Argument 1": "New Value 1",
    "activationAttempt": "1",
    "customerAccountNumber": "[CUSTOMER ACCOUNT NUMBER GOES HERE]"
  },
  "from": {
    "email": "sam.smith@example.com",
    "name": "Sam Smith"
  },
  "headers": {},
  "ip_pool_name": "[YOUR POOL NAME GOES HERE]",
  "mail_settings": {
    "bcc": {
      "email": "ben.doe@example.com",
      "enable": true
    },
    "bypass_list_management": {
      "enable": true
    },
    "footer": {
      "enable": true,
      "html": "<p>Thanks</br>The SendGrid Team</p>",
      "text": "Thanks,/n The SendGrid Team"
    },
    "sandbox_mode": {
      "enable": false
    },
    "spam_check": {
      "enable": true,
      "post_to_url": "http://example.com/compliance",
      "threshold": 3
    }
  },
  "personalizations": [
    {
      "bcc": [
        {
          "email": "sam.doe@example.com",
          "name": "Sam Doe"
        }
      ],
      "cc": [
        {
          "email": "jane.doe@example.com",
          "name": "Jane Doe"
        }
      ],
      "custom_args": {
        "New Argument 1": "New Value 1",
        "activationAttempt": "1",
        "customerAccountNumber": "[CUSTOMER ACCOUNT NUMBER GOES HERE]"
      },
      "headers": {
        "X-Accept-Language": "en",
        "X-Mailer": "MyApp"
      },
      "send_at": 1409348513,
      "subject": "Hello, World!",
      "substitutions": {
        "id": "substitutions",
        "type": "object"
      },
      "to": [
        {
          "email": "john.doe@example.com",
          "name": "John Doe"
        }
      ]
    }
  ],
  "reply_to": {
    "email": "sam.smith@example.com",
    "name": "Sam Smith"
  },
  "sections": {
    "section": {
      ":sectionName1": "section 1 text",
      ":sectionName2": "section 2 text"
    }
  },
  "send_at": 1409348513,
  "subject": "Hello, World!",
  "template_id": "[YOUR TEMPLATE ID GOES HERE]",
  "tracking_settings": {
    "click_tracking": {
      "enable": true,
      "enable_text": true
    },
    "ganalytics": {
      "enable": true,
      "utm_campaign": "[NAME OF YOUR REFERRER SOURCE]",
      "utm_content": "[USE THIS SPACE TO DIFFERENTIATE YOUR EMAIL FROM ADS]",
      "utm_medium": "[NAME OF YOUR MARKETING MEDIUM e.g. email]",
      "utm_name": "[NAME OF YOUR CAMPAIGN]",
      "utm_term": "[IDENTIFY PAID KEYWORDS HERE]"
    },
    "open_tracking": {
      "enable": true,
      "substitution_tag": "%opentrack"
    },
    "subscription_tracking": {
      "enable": true,
      "html": "If you would like to unsubscribe and stop receiving these emails <% clickhere %>.",
      "substitution_tag": "<%click here%>",
      "text": "If you would like to unsubscribe and stop receiveing these emails <% click here %>."
    }
  }
};
  request.method = 'POST'
  request.path = '/v3/mail/send'
  request.headers['X-Mock'] = 202
  it('test_mail_send_post had the correct response code', function(done) {
    sg.API(request, function (error, response) {
      assert.equal(response.statusCode, 202, 'response code is not correct')
      done();
    })
  });
})

describe('test_mail_settings_get', function () {
  this.timeout(TEST_TIMEOUT_MS);
  var API_KEY = 'SendGrid API Key'
  if(process.env.TRAVIS) {
    var TEST_HOST = process.env.MOCK_HOST
  } else {
    var TEST_HOST = 'localhost'
  }

  var sg = sendgrid(API_KEY, TEST_HOST)

  var request = sg.emptyRequest()
  if(TEST_HOST == 'localhost') {
    request.test = true
    request.port = 4010
  }
  request.queryParams["limit"] = '1'
  request.queryParams["offset"] = '1'

  request.method = 'GET'
  request.path = '/v3/mail_settings'
  request.headers['X-Mock'] = 200
  it('test_mail_settings_get had the correct response code', function(done) {
    sg.API(request, function (error, response) {
      assert.equal(response.statusCode, 200, 'response code is not correct')
      done();
    })
  });
})

describe('test_mail_settings_address_whitelist_patch', function () {
  this.timeout(TEST_TIMEOUT_MS);
  var API_KEY = 'SendGrid API Key'
  if(process.env.TRAVIS) {
    var TEST_HOST = process.env.MOCK_HOST
  } else {
    var TEST_HOST = 'localhost'
  }

  var sg = sendgrid(API_KEY, TEST_HOST)

  var request = sg.emptyRequest()
  if(TEST_HOST == 'localhost') {
    request.test = true
    request.port = 4010
  }
  request.body = {
  "enabled": true,
  "list": [
    "email1@example.com",
    "example.com"
  ]
};
  request.method = 'PATCH'
  request.path = '/v3/mail_settings/address_whitelist'
  request.headers['X-Mock'] = 200
  it('test_mail_settings_address_whitelist_patch had the correct response code', function(done) {
    sg.API(request, function (error, response) {
      assert.equal(response.statusCode, 200, 'response code is not correct')
      done();
    })
  });
})

describe('test_mail_settings_address_whitelist_get', function () {
  this.timeout(TEST_TIMEOUT_MS);
  var API_KEY = 'SendGrid API Key'
  if(process.env.TRAVIS) {
    var TEST_HOST = process.env.MOCK_HOST
  } else {
    var TEST_HOST = 'localhost'
  }

  var sg = sendgrid(API_KEY, TEST_HOST)

  var request = sg.emptyRequest()
  if(TEST_HOST == 'localhost') {
    request.test = true
    request.port = 4010
  }
  request.method = 'GET'
  request.path = '/v3/mail_settings/address_whitelist'
  request.headers['X-Mock'] = 200
  it('test_mail_settings_address_whitelist_get had the correct response code', function(done) {
    sg.API(request, function (error, response) {
      assert.equal(response.statusCode, 200, 'response code is not correct')
      done();
    })
  });
})

describe('test_mail_settings_bcc_patch', function () {
  this.timeout(TEST_TIMEOUT_MS);
  var API_KEY = 'SendGrid API Key'
  if(process.env.TRAVIS) {
    var TEST_HOST = process.env.MOCK_HOST
  } else {
    var TEST_HOST = 'localhost'
  }

  var sg = sendgrid(API_KEY, TEST_HOST)

  var request = sg.emptyRequest()
  if(TEST_HOST == 'localhost') {
    request.test = true
    request.port = 4010
  }
  request.body = {
  "email": "email@example.com",
  "enabled": false
};
  request.method = 'PATCH'
  request.path = '/v3/mail_settings/bcc'
  request.headers['X-Mock'] = 200
  it('test_mail_settings_bcc_patch had the correct response code', function(done) {
    sg.API(request, function (error, response) {
      assert.equal(response.statusCode, 200, 'response code is not correct')
      done();
    })
  });
})

describe('test_mail_settings_bcc_get', function () {
  this.timeout(TEST_TIMEOUT_MS);
  var API_KEY = 'SendGrid API Key'
  if(process.env.TRAVIS) {
    var TEST_HOST = process.env.MOCK_HOST
  } else {
    var TEST_HOST = 'localhost'
  }

  var sg = sendgrid(API_KEY, TEST_HOST)

  var request = sg.emptyRequest()
  if(TEST_HOST == 'localhost') {
    request.test = true
    request.port = 4010
  }
  request.method = 'GET'
  request.path = '/v3/mail_settings/bcc'
  request.headers['X-Mock'] = 200
  it('test_mail_settings_bcc_get had the correct response code', function(done) {
    sg.API(request, function (error, response) {
      assert.equal(response.statusCode, 200, 'response code is not correct')
      done();
    })
  });
})

describe('test_mail_settings_bounce_purge_patch', function () {
  this.timeout(TEST_TIMEOUT_MS);
  var API_KEY = 'SendGrid API Key'
  if(process.env.TRAVIS) {
    var TEST_HOST = process.env.MOCK_HOST
  } else {
    var TEST_HOST = 'localhost'
  }

  var sg = sendgrid(API_KEY, TEST_HOST)

  var request = sg.emptyRequest()
  if(TEST_HOST == 'localhost') {
    request.test = true
    request.port = 4010
  }
  request.body = {
  "enabled": true,
  "hard_bounces": 5,
  "soft_bounces": 5
};
  request.method = 'PATCH'
  request.path = '/v3/mail_settings/bounce_purge'
  request.headers['X-Mock'] = 200
  it('test_mail_settings_bounce_purge_patch had the correct response code', function(done) {
    sg.API(request, function (error, response) {
      assert.equal(response.statusCode, 200, 'response code is not correct')
      done();
    })
  });
})

describe('test_mail_settings_bounce_purge_get', function () {
  this.timeout(TEST_TIMEOUT_MS);
  var API_KEY = 'SendGrid API Key'
  if(process.env.TRAVIS) {
    var TEST_HOST = process.env.MOCK_HOST
  } else {
    var TEST_HOST = 'localhost'
  }

  var sg = sendgrid(API_KEY, TEST_HOST)

  var request = sg.emptyRequest()
  if(TEST_HOST == 'localhost') {
    request.test = true
    request.port = 4010
  }
  request.method = 'GET'
  request.path = '/v3/mail_settings/bounce_purge'
  request.headers['X-Mock'] = 200
  it('test_mail_settings_bounce_purge_get had the correct response code', function(done) {
    sg.API(request, function (error, response) {
      assert.equal(response.statusCode, 200, 'response code is not correct')
      done();
    })
  });
})

describe('test_mail_settings_footer_patch', function () {
  this.timeout(TEST_TIMEOUT_MS);
  var API_KEY = 'SendGrid API Key'
  if(process.env.TRAVIS) {
    var TEST_HOST = process.env.MOCK_HOST
  } else {
    var TEST_HOST = 'localhost'
  }

  var sg = sendgrid(API_KEY, TEST_HOST)

  var request = sg.emptyRequest()
  if(TEST_HOST == 'localhost') {
    request.test = true
    request.port = 4010
  }
  request.body = {
  "enabled": true,
  "html_content": "...",
  "plain_content": "..."
};
  request.method = 'PATCH'
  request.path = '/v3/mail_settings/footer'
  request.headers['X-Mock'] = 200
  it('test_mail_settings_footer_patch had the correct response code', function(done) {
    sg.API(request, function (error, response) {
      assert.equal(response.statusCode, 200, 'response code is not correct')
      done();
    })
  });
})

describe('test_mail_settings_footer_get', function () {
  this.timeout(TEST_TIMEOUT_MS);
  var API_KEY = 'SendGrid API Key'
  if(process.env.TRAVIS) {
    var TEST_HOST = process.env.MOCK_HOST
  } else {
    var TEST_HOST = 'localhost'
  }

  var sg = sendgrid(API_KEY, TEST_HOST)

  var request = sg.emptyRequest()
  if(TEST_HOST == 'localhost') {
    request.test = true
    request.port = 4010
  }
  request.method = 'GET'
  request.path = '/v3/mail_settings/footer'
  request.headers['X-Mock'] = 200
  it('test_mail_settings_footer_get had the correct response code', function(done) {
    sg.API(request, function (error, response) {
      assert.equal(response.statusCode, 200, 'response code is not correct')
      done();
    })
  });
})

describe('test_mail_settings_forward_bounce_patch', function () {
  this.timeout(TEST_TIMEOUT_MS);
  var API_KEY = 'SendGrid API Key'
  if(process.env.TRAVIS) {
    var TEST_HOST = process.env.MOCK_HOST
  } else {
    var TEST_HOST = 'localhost'
  }

  var sg = sendgrid(API_KEY, TEST_HOST)

  var request = sg.emptyRequest()
  if(TEST_HOST == 'localhost') {
    request.test = true
    request.port = 4010
  }
  request.body = {
  "email": "example@example.com",
  "enabled": true
};
  request.method = 'PATCH'
  request.path = '/v3/mail_settings/forward_bounce'
  request.headers['X-Mock'] = 200
  it('test_mail_settings_forward_bounce_patch had the correct response code', function(done) {
    sg.API(request, function (error, response) {
      assert.equal(response.statusCode, 200, 'response code is not correct')
      done();
    })
  });
})

describe('test_mail_settings_forward_bounce_get', function () {
  this.timeout(TEST_TIMEOUT_MS);
  var API_KEY = 'SendGrid API Key'
  if(process.env.TRAVIS) {
    var TEST_HOST = process.env.MOCK_HOST
  } else {
    var TEST_HOST = 'localhost'
  }

  var sg = sendgrid(API_KEY, TEST_HOST)

  var request = sg.emptyRequest()
  if(TEST_HOST == 'localhost') {
    request.test = true
    request.port = 4010
  }
  request.method = 'GET'
  request.path = '/v3/mail_settings/forward_bounce'
  request.headers['X-Mock'] = 200
  it('test_mail_settings_forward_bounce_get had the correct response code', function(done) {
    sg.API(request, function (error, response) {
      assert.equal(response.statusCode, 200, 'response code is not correct')
      done();
    })
  });
})

describe('test_mail_settings_forward_spam_patch', function () {
  this.timeout(TEST_TIMEOUT_MS);
  var API_KEY = 'SendGrid API Key'
  if(process.env.TRAVIS) {
    var TEST_HOST = process.env.MOCK_HOST
  } else {
    var TEST_HOST = 'localhost'
  }

  var sg = sendgrid(API_KEY, TEST_HOST)

  var request = sg.emptyRequest()
  if(TEST_HOST == 'localhost') {
    request.test = true
    request.port = 4010
  }
  request.body = {
  "email": "",
  "enabled": false
};
  request.method = 'PATCH'
  request.path = '/v3/mail_settings/forward_spam'
  request.headers['X-Mock'] = 200
  it('test_mail_settings_forward_spam_patch had the correct response code', function(done) {
    sg.API(request, function (error, response) {
      assert.equal(response.statusCode, 200, 'response code is not correct')
      done();
    })
  });
})

describe('test_mail_settings_forward_spam_get', function () {
  this.timeout(TEST_TIMEOUT_MS);
  var API_KEY = 'SendGrid API Key'
  if(process.env.TRAVIS) {
    var TEST_HOST = process.env.MOCK_HOST
  } else {
    var TEST_HOST = 'localhost'
  }

  var sg = sendgrid(API_KEY, TEST_HOST)

  var request = sg.emptyRequest()
  if(TEST_HOST == 'localhost') {
    request.test = true
    request.port = 4010
  }
  request.method = 'GET'
  request.path = '/v3/mail_settings/forward_spam'
  request.headers['X-Mock'] = 200
  it('test_mail_settings_forward_spam_get had the correct response code', function(done) {
    sg.API(request, function (error, response) {
      assert.equal(response.statusCode, 200, 'response code is not correct')
      done();
    })
  });
})

describe('test_mail_settings_plain_content_patch', function () {
  this.timeout(TEST_TIMEOUT_MS);
  var API_KEY = 'SendGrid API Key'
  if(process.env.TRAVIS) {
    var TEST_HOST = process.env.MOCK_HOST
  } else {
    var TEST_HOST = 'localhost'
  }

  var sg = sendgrid(API_KEY, TEST_HOST)

  var request = sg.emptyRequest()
  if(TEST_HOST == 'localhost') {
    request.test = true
    request.port = 4010
  }
  request.body = {
  "enabled": false
};
  request.method = 'PATCH'
  request.path = '/v3/mail_settings/plain_content'
  request.headers['X-Mock'] = 200
  it('test_mail_settings_plain_content_patch had the correct response code', function(done) {
    sg.API(request, function (error, response) {
      assert.equal(response.statusCode, 200, 'response code is not correct')
      done();
    })
  });
})

describe('test_mail_settings_plain_content_get', function () {
  this.timeout(TEST_TIMEOUT_MS);
  var API_KEY = 'SendGrid API Key'
  if(process.env.TRAVIS) {
    var TEST_HOST = process.env.MOCK_HOST
  } else {
    var TEST_HOST = 'localhost'
  }

  var sg = sendgrid(API_KEY, TEST_HOST)

  var request = sg.emptyRequest()
  if(TEST_HOST == 'localhost') {
    request.test = true
    request.port = 4010
  }
  request.method = 'GET'
  request.path = '/v3/mail_settings/plain_content'
  request.headers['X-Mock'] = 200
  it('test_mail_settings_plain_content_get had the correct response code', function(done) {
    sg.API(request, function (error, response) {
      assert.equal(response.statusCode, 200, 'response code is not correct')
      done();
    })
  });
})

describe('test_mail_settings_spam_check_patch', function () {
  this.timeout(TEST_TIMEOUT_MS);
  var API_KEY = 'SendGrid API Key'
  if(process.env.TRAVIS) {
    var TEST_HOST = process.env.MOCK_HOST
  } else {
    var TEST_HOST = 'localhost'
  }

  var sg = sendgrid(API_KEY, TEST_HOST)

  var request = sg.emptyRequest()
  if(TEST_HOST == 'localhost') {
    request.test = true
    request.port = 4010
  }
  request.body = {
  "enabled": true,
  "max_score": 5,
  "url": "url"
};
  request.method = 'PATCH'
  request.path = '/v3/mail_settings/spam_check'
  request.headers['X-Mock'] = 200
  it('test_mail_settings_spam_check_patch had the correct response code', function(done) {
    sg.API(request, function (error, response) {
      assert.equal(response.statusCode, 200, 'response code is not correct')
      done();
    })
  });
})

describe('test_mail_settings_spam_check_get', function () {
  this.timeout(TEST_TIMEOUT_MS);
  var API_KEY = 'SendGrid API Key'
  if(process.env.TRAVIS) {
    var TEST_HOST = process.env.MOCK_HOST
  } else {
    var TEST_HOST = 'localhost'
  }

  var sg = sendgrid(API_KEY, TEST_HOST)

  var request = sg.emptyRequest()
  if(TEST_HOST == 'localhost') {
    request.test = true
    request.port = 4010
  }
  request.method = 'GET'
  request.path = '/v3/mail_settings/spam_check'
  request.headers['X-Mock'] = 200
  it('test_mail_settings_spam_check_get had the correct response code', function(done) {
    sg.API(request, function (error, response) {
      assert.equal(response.statusCode, 200, 'response code is not correct')
      done();
    })
  });
})

describe('test_mail_settings_template_patch', function () {
  this.timeout(TEST_TIMEOUT_MS);
  var API_KEY = 'SendGrid API Key'
  if(process.env.TRAVIS) {
    var TEST_HOST = process.env.MOCK_HOST
  } else {
    var TEST_HOST = 'localhost'
  }

  var sg = sendgrid(API_KEY, TEST_HOST)

  var request = sg.emptyRequest()
  if(TEST_HOST == 'localhost') {
    request.test = true
    request.port = 4010
  }
  request.body = {
  "enabled": true,
  "html_content": "<% body %>"
};
  request.method = 'PATCH'
  request.path = '/v3/mail_settings/template'
  request.headers['X-Mock'] = 200
  it('test_mail_settings_template_patch had the correct response code', function(done) {
    sg.API(request, function (error, response) {
      assert.equal(response.statusCode, 200, 'response code is not correct')
      done();
    })
  });
})

describe('test_mail_settings_template_get', function () {
  this.timeout(TEST_TIMEOUT_MS);
  var API_KEY = 'SendGrid API Key'
  if(process.env.TRAVIS) {
    var TEST_HOST = process.env.MOCK_HOST
  } else {
    var TEST_HOST = 'localhost'
  }

  var sg = sendgrid(API_KEY, TEST_HOST)

  var request = sg.emptyRequest()
  if(TEST_HOST == 'localhost') {
    request.test = true
    request.port = 4010
  }
  request.method = 'GET'
  request.path = '/v3/mail_settings/template'
  request.headers['X-Mock'] = 200
  it('test_mail_settings_template_get had the correct response code', function(done) {
    sg.API(request, function (error, response) {
      assert.equal(response.statusCode, 200, 'response code is not correct')
      done();
    })
  });
})

describe('test_mailbox_providers_stats_get', function () {
  this.timeout(TEST_TIMEOUT_MS);
  var API_KEY = 'SendGrid API Key'
  if(process.env.TRAVIS) {
    var TEST_HOST = process.env.MOCK_HOST
  } else {
    var TEST_HOST = 'localhost'
  }

  var sg = sendgrid(API_KEY, TEST_HOST)

  var request = sg.emptyRequest()
  if(TEST_HOST == 'localhost') {
    request.test = true
    request.port = 4010
  }
  request.queryParams["end_date"] = '2016-04-01'
  request.queryParams["mailbox_providers"] = 'test_string'
  request.queryParams["aggregated_by"] = 'day'
  request.queryParams["limit"] = '1'
  request.queryParams["offset"] = '1'
  request.queryParams["start_date"] = '2016-01-01'

  request.method = 'GET'
  request.path = '/v3/mailbox_providers/stats'
  request.headers['X-Mock'] = 200
  it('test_mailbox_providers_stats_get had the correct response code', function(done) {
    sg.API(request, function (error, response) {
      assert.equal(response.statusCode, 200, 'response code is not correct')
      done();
    })
  });
})

describe('test_partner_settings_get', function () {
  this.timeout(TEST_TIMEOUT_MS);
  var API_KEY = 'SendGrid API Key'
  if(process.env.TRAVIS) {
    var TEST_HOST = process.env.MOCK_HOST
  } else {
    var TEST_HOST = 'localhost'
  }

  var sg = sendgrid(API_KEY, TEST_HOST)

  var request = sg.emptyRequest()
  if(TEST_HOST == 'localhost') {
    request.test = true
    request.port = 4010
  }
  request.queryParams["limit"] = '1'
  request.queryParams["offset"] = '1'

  request.method = 'GET'
  request.path = '/v3/partner_settings'
  request.headers['X-Mock'] = 200
  it('test_partner_settings_get had the correct response code', function(done) {
    sg.API(request, function (error, response) {
      assert.equal(response.statusCode, 200, 'response code is not correct')
      done();
    })
  });
})

describe('test_partner_settings_new_relic_patch', function () {
  this.timeout(TEST_TIMEOUT_MS);
  var API_KEY = 'SendGrid API Key'
  if(process.env.TRAVIS) {
    var TEST_HOST = process.env.MOCK_HOST
  } else {
    var TEST_HOST = 'localhost'
  }

  var sg = sendgrid(API_KEY, TEST_HOST)

  var request = sg.emptyRequest()
  if(TEST_HOST == 'localhost') {
    request.test = true
    request.port = 4010
  }
  request.body = {
  "enable_subuser_statistics": true,
  "enabled": true,
  "license_key": ""
};
  request.method = 'PATCH'
  request.path = '/v3/partner_settings/new_relic'
  request.headers['X-Mock'] = 200
  it('test_partner_settings_new_relic_patch had the correct response code', function(done) {
    sg.API(request, function (error, response) {
      assert.equal(response.statusCode, 200, 'response code is not correct')
      done();
    })
  });
})

describe('test_partner_settings_new_relic_get', function () {
  this.timeout(TEST_TIMEOUT_MS);
  var API_KEY = 'SendGrid API Key'
  if(process.env.TRAVIS) {
    var TEST_HOST = process.env.MOCK_HOST
  } else {
    var TEST_HOST = 'localhost'
  }

  var sg = sendgrid(API_KEY, TEST_HOST)

  var request = sg.emptyRequest()
  if(TEST_HOST == 'localhost') {
    request.test = true
    request.port = 4010
  }
  request.method = 'GET'
  request.path = '/v3/partner_settings/new_relic'
  request.headers['X-Mock'] = 200
  it('test_partner_settings_new_relic_get had the correct response code', function(done) {
    sg.API(request, function (error, response) {
      assert.equal(response.statusCode, 200, 'response code is not correct')
      done();
    })
  });
})

describe('test_scopes_get', function () {
  this.timeout(TEST_TIMEOUT_MS);
  var API_KEY = 'SendGrid API Key'
  if(process.env.TRAVIS) {
    var TEST_HOST = process.env.MOCK_HOST
  } else {
    var TEST_HOST = 'localhost'
  }

  var sg = sendgrid(API_KEY, TEST_HOST)

  var request = sg.emptyRequest()
  if(TEST_HOST == 'localhost') {
    request.test = true
    request.port = 4010
  }
  request.method = 'GET'
  request.path = '/v3/scopes'
  request.headers['X-Mock'] = 200
  it('test_scopes_get had the correct response code', function(done) {
    sg.API(request, function (error, response) {
      assert.equal(response.statusCode, 200, 'response code is not correct')
      done();
    })
  });
})

describe('test_stats_get', function () {
  this.timeout(TEST_TIMEOUT_MS);
  var API_KEY = 'SendGrid API Key'
  if(process.env.TRAVIS) {
    var TEST_HOST = process.env.MOCK_HOST
  } else {
    var TEST_HOST = 'localhost'
  }

  var sg = sendgrid(API_KEY, TEST_HOST)

  var request = sg.emptyRequest()
  if(TEST_HOST == 'localhost') {
    request.test = true
    request.port = 4010
  }
  request.queryParams["aggregated_by"] = 'day'
  request.queryParams["limit"] = '1'
  request.queryParams["start_date"] = '2016-01-01'
  request.queryParams["end_date"] = '2016-04-01'
  request.queryParams["offset"] = '1'

  request.method = 'GET'
  request.path = '/v3/stats'
  request.headers['X-Mock'] = 200
  it('test_stats_get had the correct response code', function(done) {
    sg.API(request, function (error, response) {
      assert.equal(response.statusCode, 200, 'response code is not correct')
      done();
    })
  });
})

describe('test_subusers_post', function () {
  this.timeout(TEST_TIMEOUT_MS);
  var API_KEY = 'SendGrid API Key'
  if(process.env.TRAVIS) {
    var TEST_HOST = process.env.MOCK_HOST
  } else {
    var TEST_HOST = 'localhost'
  }

  var sg = sendgrid(API_KEY, TEST_HOST)

  var request = sg.emptyRequest()
  if(TEST_HOST == 'localhost') {
    request.test = true
    request.port = 4010
  }
  request.body = {
  "email": "John@example.com",
  "ips": [
    "1.1.1.1",
    "2.2.2.2"
  ],
  "password": "johns_password",
  "username": "John@example.com"
};
  request.method = 'POST'
  request.path = '/v3/subusers'
  request.headers['X-Mock'] = 200
  it('test_subusers_post had the correct response code', function(done) {
    sg.API(request, function (error, response) {
      assert.equal(response.statusCode, 200, 'response code is not correct')
      done();
    })
  });
})

describe('test_subusers_get', function () {
  this.timeout(TEST_TIMEOUT_MS);
  var API_KEY = 'SendGrid API Key'
  if(process.env.TRAVIS) {
    var TEST_HOST = process.env.MOCK_HOST
  } else {
    var TEST_HOST = 'localhost'
  }

  var sg = sendgrid(API_KEY, TEST_HOST)

  var request = sg.emptyRequest()
  if(TEST_HOST == 'localhost') {
    request.test = true
    request.port = 4010
  }
  request.queryParams["username"] = 'test_string'
  request.queryParams["limit"] = '1'
  request.queryParams["offset"] = '1'

  request.method = 'GET'
  request.path = '/v3/subusers'
  request.headers['X-Mock'] = 200
  it('test_subusers_get had the correct response code', function(done) {
    sg.API(request, function (error, response) {
      assert.equal(response.statusCode, 200, 'response code is not correct')
      done();
    })
  });
})

describe('test_subusers_reputations_get', function () {
  this.timeout(TEST_TIMEOUT_MS);
  var API_KEY = 'SendGrid API Key'
  if(process.env.TRAVIS) {
    var TEST_HOST = process.env.MOCK_HOST
  } else {
    var TEST_HOST = 'localhost'
  }

  var sg = sendgrid(API_KEY, TEST_HOST)

  var request = sg.emptyRequest()
  if(TEST_HOST == 'localhost') {
    request.test = true
    request.port = 4010
  }
  request.queryParams["usernames"] = 'test_string'

  request.method = 'GET'
  request.path = '/v3/subusers/reputations'
  request.headers['X-Mock'] = 200
  it('test_subusers_reputations_get had the correct response code', function(done) {
    sg.API(request, function (error, response) {
      assert.equal(response.statusCode, 200, 'response code is not correct')
      done();
    })
  });
})

describe('test_subusers_stats_get', function () {
  this.timeout(TEST_TIMEOUT_MS);
  var API_KEY = 'SendGrid API Key'
  if(process.env.TRAVIS) {
    var TEST_HOST = process.env.MOCK_HOST
  } else {
    var TEST_HOST = 'localhost'
  }

  var sg = sendgrid(API_KEY, TEST_HOST)

  var request = sg.emptyRequest()
  if(TEST_HOST == 'localhost') {
    request.test = true
    request.port = 4010
  }
  request.queryParams["end_date"] = '2016-04-01'
  request.queryParams["aggregated_by"] = 'day'
  request.queryParams["limit"] = '1'
  request.queryParams["offset"] = '1'
  request.queryParams["start_date"] = '2016-01-01'
  request.queryParams["subusers"] = 'test_string'

  request.method = 'GET'
  request.path = '/v3/subusers/stats'
  request.headers['X-Mock'] = 200
  it('test_subusers_stats_get had the correct response code', function(done) {
    sg.API(request, function (error, response) {
      assert.equal(response.statusCode, 200, 'response code is not correct')
      done();
    })
  });
})

describe('test_subusers_stats_monthly_get', function () {
  this.timeout(TEST_TIMEOUT_MS);
  var API_KEY = 'SendGrid API Key'
  if(process.env.TRAVIS) {
    var TEST_HOST = process.env.MOCK_HOST
  } else {
    var TEST_HOST = 'localhost'
  }

  var sg = sendgrid(API_KEY, TEST_HOST)

  var request = sg.emptyRequest()
  if(TEST_HOST == 'localhost') {
    request.test = true
    request.port = 4010
  }
  request.queryParams["subuser"] = 'test_string'
  request.queryParams["limit"] = '1'
  request.queryParams["sort_by_metric"] = 'test_string'
  request.queryParams["offset"] = '1'
  request.queryParams["date"] = 'test_string'
  request.queryParams["sort_by_direction"] = 'asc'

  request.method = 'GET'
  request.path = '/v3/subusers/stats/monthly'
  request.headers['X-Mock'] = 200
  it('test_subusers_stats_monthly_get had the correct response code', function(done) {
    sg.API(request, function (error, response) {
      assert.equal(response.statusCode, 200, 'response code is not correct')
      done();
    })
  });
})

describe('test_subusers_stats_sums_get', function () {
  this.timeout(TEST_TIMEOUT_MS);
  var API_KEY = 'SendGrid API Key'
  if(process.env.TRAVIS) {
    var TEST_HOST = process.env.MOCK_HOST
  } else {
    var TEST_HOST = 'localhost'
  }

  var sg = sendgrid(API_KEY, TEST_HOST)

  var request = sg.emptyRequest()
  if(TEST_HOST == 'localhost') {
    request.test = true
    request.port = 4010
  }
  request.queryParams["end_date"] = '2016-04-01'
  request.queryParams["aggregated_by"] = 'day'
  request.queryParams["limit"] = '1'
  request.queryParams["sort_by_metric"] = 'test_string'
  request.queryParams["offset"] = '1'
  request.queryParams["start_date"] = '2016-01-01'
  request.queryParams["sort_by_direction"] = 'asc'

  request.method = 'GET'
  request.path = '/v3/subusers/stats/sums'
  request.headers['X-Mock'] = 200
  it('test_subusers_stats_sums_get had the correct response code', function(done) {
    sg.API(request, function (error, response) {
      assert.equal(response.statusCode, 200, 'response code is not correct')
      done();
    })
  });
})

describe('test_subusers__subuser_name__patch', function () {
  this.timeout(TEST_TIMEOUT_MS);
  var API_KEY = 'SendGrid API Key'
  if(process.env.TRAVIS) {
    var TEST_HOST = process.env.MOCK_HOST
  } else {
    var TEST_HOST = 'localhost'
  }

  var sg = sendgrid(API_KEY, TEST_HOST)

  var request = sg.emptyRequest()
  if(TEST_HOST == 'localhost') {
    request.test = true
    request.port = 4010
  }
  request.body = {
  "disabled": false
};
  request.method = 'PATCH'
  request.path = '/v3/subusers/{subuser_name}'
  request.headers['X-Mock'] = 204
  it('test_subusers__subuser_name__patch had the correct response code', function(done) {
    sg.API(request, function (error, response) {
      assert.equal(response.statusCode, 204, 'response code is not correct')
      done();
    })
  });
})

describe('test_subusers__subuser_name__delete', function () {
  this.timeout(TEST_TIMEOUT_MS);
  var API_KEY = 'SendGrid API Key'
  if(process.env.TRAVIS) {
    var TEST_HOST = process.env.MOCK_HOST
  } else {
    var TEST_HOST = 'localhost'
  }

  var sg = sendgrid(API_KEY, TEST_HOST)

  var request = sg.emptyRequest()
  if(TEST_HOST == 'localhost') {
    request.test = true
    request.port = 4010
  }
  request.body = null;
  request.method = 'DELETE'
  request.path = '/v3/subusers/{subuser_name}'
  request.headers['X-Mock'] = 204
  it('test_subusers__subuser_name__delete had the correct response code', function(done) {
    sg.API(request, function (error, response) {
      assert.equal(response.statusCode, 204, 'response code is not correct')
      done();
    })
  });
})

describe('test_subusers__subuser_name__ips_put', function () {
  this.timeout(TEST_TIMEOUT_MS);
  var API_KEY = 'SendGrid API Key'
  if(process.env.TRAVIS) {
    var TEST_HOST = process.env.MOCK_HOST
  } else {
    var TEST_HOST = 'localhost'
  }

  var sg = sendgrid(API_KEY, TEST_HOST)

  var request = sg.emptyRequest()
  if(TEST_HOST == 'localhost') {
    request.test = true
    request.port = 4010
  }
  request.body = [
  "127.0.0.1"
];
  request.method = 'PUT'
  request.path = '/v3/subusers/{subuser_name}/ips'
  request.headers['X-Mock'] = 200
  it('test_subusers__subuser_name__ips_put had the correct response code', function(done) {
    sg.API(request, function (error, response) {
      assert.equal(response.statusCode, 200, 'response code is not correct')
      done();
    })
  });
})

describe('test_subusers__subuser_name__monitor_put', function () {
  this.timeout(TEST_TIMEOUT_MS);
  var API_KEY = 'SendGrid API Key'
  if(process.env.TRAVIS) {
    var TEST_HOST = process.env.MOCK_HOST
  } else {
    var TEST_HOST = 'localhost'
  }

  var sg = sendgrid(API_KEY, TEST_HOST)

  var request = sg.emptyRequest()
  if(TEST_HOST == 'localhost') {
    request.test = true
    request.port = 4010
  }
  request.body = {
  "email": "example@example.com",
  "frequency": 500
};
  request.method = 'PUT'
  request.path = '/v3/subusers/{subuser_name}/monitor'
  request.headers['X-Mock'] = 200
  it('test_subusers__subuser_name__monitor_put had the correct response code', function(done) {
    sg.API(request, function (error, response) {
      assert.equal(response.statusCode, 200, 'response code is not correct')
      done();
    })
  });
})

describe('test_subusers__subuser_name__monitor_post', function () {
  this.timeout(TEST_TIMEOUT_MS);
  var API_KEY = 'SendGrid API Key'
  if(process.env.TRAVIS) {
    var TEST_HOST = process.env.MOCK_HOST
  } else {
    var TEST_HOST = 'localhost'
  }

  var sg = sendgrid(API_KEY, TEST_HOST)

  var request = sg.emptyRequest()
  if(TEST_HOST == 'localhost') {
    request.test = true
    request.port = 4010
  }
  request.body = {
  "email": "example@example.com",
  "frequency": 50000
};
  request.method = 'POST'
  request.path = '/v3/subusers/{subuser_name}/monitor'
  request.headers['X-Mock'] = 200
  it('test_subusers__subuser_name__monitor_post had the correct response code', function(done) {
    sg.API(request, function (error, response) {
      assert.equal(response.statusCode, 200, 'response code is not correct')
      done();
    })
  });
})

describe('test_subusers__subuser_name__monitor_get', function () {
  this.timeout(TEST_TIMEOUT_MS);
  var API_KEY = 'SendGrid API Key'
  if(process.env.TRAVIS) {
    var TEST_HOST = process.env.MOCK_HOST
  } else {
    var TEST_HOST = 'localhost'
  }

  var sg = sendgrid(API_KEY, TEST_HOST)

  var request = sg.emptyRequest()
  if(TEST_HOST == 'localhost') {
    request.test = true
    request.port = 4010
  }
  request.method = 'GET'
  request.path = '/v3/subusers/{subuser_name}/monitor'
  request.headers['X-Mock'] = 200
  it('test_subusers__subuser_name__monitor_get had the correct response code', function(done) {
    sg.API(request, function (error, response) {
      assert.equal(response.statusCode, 200, 'response code is not correct')
      done();
    })
  });
})

describe('test_subusers__subuser_name__monitor_delete', function () {
  this.timeout(TEST_TIMEOUT_MS);
  var API_KEY = 'SendGrid API Key'
  if(process.env.TRAVIS) {
    var TEST_HOST = process.env.MOCK_HOST
  } else {
    var TEST_HOST = 'localhost'
  }

  var sg = sendgrid(API_KEY, TEST_HOST)

  var request = sg.emptyRequest()
  if(TEST_HOST == 'localhost') {
    request.test = true
    request.port = 4010
  }
  request.body = null;
  request.method = 'DELETE'
  request.path = '/v3/subusers/{subuser_name}/monitor'
  request.headers['X-Mock'] = 204
  it('test_subusers__subuser_name__monitor_delete had the correct response code', function(done) {
    sg.API(request, function (error, response) {
      assert.equal(response.statusCode, 204, 'response code is not correct')
      done();
    })
  });
})

describe('test_subusers__subuser_name__stats_monthly_get', function () {
  this.timeout(TEST_TIMEOUT_MS);
  var API_KEY = 'SendGrid API Key'
  if(process.env.TRAVIS) {
    var TEST_HOST = process.env.MOCK_HOST
  } else {
    var TEST_HOST = 'localhost'
  }

  var sg = sendgrid(API_KEY, TEST_HOST)

  var request = sg.emptyRequest()
  if(TEST_HOST == 'localhost') {
    request.test = true
    request.port = 4010
  }
  request.queryParams["date"] = 'test_string'
  request.queryParams["sort_by_direction"] = 'asc'
  request.queryParams["limit"] = '1'
  request.queryParams["sort_by_metric"] = 'test_string'
  request.queryParams["offset"] = '1'

  request.method = 'GET'
  request.path = '/v3/subusers/{subuser_name}/stats/monthly'
  request.headers['X-Mock'] = 200
  it('test_subusers__subuser_name__stats_monthly_get had the correct response code', function(done) {
    sg.API(request, function (error, response) {
      assert.equal(response.statusCode, 200, 'response code is not correct')
      done();
    })
  });
})

describe('test_suppression_blocks_get', function () {
  this.timeout(TEST_TIMEOUT_MS);
  var API_KEY = 'SendGrid API Key'
  if(process.env.TRAVIS) {
    var TEST_HOST = process.env.MOCK_HOST
  } else {
    var TEST_HOST = 'localhost'
  }

  var sg = sendgrid(API_KEY, TEST_HOST)

  var request = sg.emptyRequest()
  if(TEST_HOST == 'localhost') {
    request.test = true
    request.port = 4010
  }
  request.queryParams["start_time"] = '1'
  request.queryParams["limit"] = '1'
  request.queryParams["end_time"] = '1'
  request.queryParams["offset"] = '1'

  request.method = 'GET'
  request.path = '/v3/suppression/blocks'
  request.headers['X-Mock'] = 200
  it('test_suppression_blocks_get had the correct response code', function(done) {
    sg.API(request, function (error, response) {
      assert.equal(response.statusCode, 200, 'response code is not correct')
      done();
    })
  });
})

describe('test_suppression_blocks_delete', function () {
  this.timeout(TEST_TIMEOUT_MS);
  var API_KEY = 'SendGrid API Key'
  if(process.env.TRAVIS) {
    var TEST_HOST = process.env.MOCK_HOST
  } else {
    var TEST_HOST = 'localhost'
  }

  var sg = sendgrid(API_KEY, TEST_HOST)

  var request = sg.emptyRequest()
  if(TEST_HOST == 'localhost') {
    request.test = true
    request.port = 4010
  }
  request.body = {
  "delete_all": false,
  "emails": [
    "example1@example.com",
    "example2@example.com"
  ]
};
  request.method = 'DELETE'
  request.path = '/v3/suppression/blocks'
  request.headers['X-Mock'] = 204
  it('test_suppression_blocks_delete had the correct response code', function(done) {
    sg.API(request, function (error, response) {
      assert.equal(response.statusCode, 204, 'response code is not correct')
      done();
    })
  });
})

describe('test_suppression_blocks__email__get', function () {
  this.timeout(TEST_TIMEOUT_MS);
  var API_KEY = 'SendGrid API Key'
  if(process.env.TRAVIS) {
    var TEST_HOST = process.env.MOCK_HOST
  } else {
    var TEST_HOST = 'localhost'
  }

  var sg = sendgrid(API_KEY, TEST_HOST)

  var request = sg.emptyRequest()
  if(TEST_HOST == 'localhost') {
    request.test = true
    request.port = 4010
  }
  request.method = 'GET'
  request.path = '/v3/suppression/blocks/{email}'
  request.headers['X-Mock'] = 200
  it('test_suppression_blocks__email__get had the correct response code', function(done) {
    sg.API(request, function (error, response) {
      assert.equal(response.statusCode, 200, 'response code is not correct')
      done();
    })
  });
})

describe('test_suppression_blocks__email__delete', function () {
  this.timeout(TEST_TIMEOUT_MS);
  var API_KEY = 'SendGrid API Key'
  if(process.env.TRAVIS) {
    var TEST_HOST = process.env.MOCK_HOST
  } else {
    var TEST_HOST = 'localhost'
  }

  var sg = sendgrid(API_KEY, TEST_HOST)

  var request = sg.emptyRequest()
  if(TEST_HOST == 'localhost') {
    request.test = true
    request.port = 4010
  }
  request.body = null;
  request.method = 'DELETE'
  request.path = '/v3/suppression/blocks/{email}'
  request.headers['X-Mock'] = 204
  it('test_suppression_blocks__email__delete had the correct response code', function(done) {
    sg.API(request, function (error, response) {
      assert.equal(response.statusCode, 204, 'response code is not correct')
      done();
    })
  });
})

describe('test_suppression_bounces_get', function () {
  this.timeout(TEST_TIMEOUT_MS);
  var API_KEY = 'SendGrid API Key'
  if(process.env.TRAVIS) {
    var TEST_HOST = process.env.MOCK_HOST
  } else {
    var TEST_HOST = 'localhost'
  }

  var sg = sendgrid(API_KEY, TEST_HOST)

  var request = sg.emptyRequest()
  if(TEST_HOST == 'localhost') {
    request.test = true
    request.port = 4010
  }
  request.queryParams["start_time"] = '1'
  request.queryParams["end_time"] = '1'

  request.method = 'GET'
  request.path = '/v3/suppression/bounces'
  request.headers['X-Mock'] = 200
  it('test_suppression_bounces_get had the correct response code', function(done) {
    sg.API(request, function (error, response) {
      assert.equal(response.statusCode, 200, 'response code is not correct')
      done();
    })
  });
})

describe('test_suppression_bounces_delete', function () {
  this.timeout(TEST_TIMEOUT_MS);
  var API_KEY = 'SendGrid API Key'
  if(process.env.TRAVIS) {
    var TEST_HOST = process.env.MOCK_HOST
  } else {
    var TEST_HOST = 'localhost'
  }

  var sg = sendgrid(API_KEY, TEST_HOST)

  var request = sg.emptyRequest()
  if(TEST_HOST == 'localhost') {
    request.test = true
    request.port = 4010
  }
  request.body = {
  "delete_all": true,
  "emails": [
    "example@example.com",
    "example2@example.com"
  ]
};
  request.method = 'DELETE'
  request.path = '/v3/suppression/bounces'
  request.headers['X-Mock'] = 204
  it('test_suppression_bounces_delete had the correct response code', function(done) {
    sg.API(request, function (error, response) {
      assert.equal(response.statusCode, 204, 'response code is not correct')
      done();
    })
  });
})

describe('test_suppression_bounces__email__get', function () {
  this.timeout(TEST_TIMEOUT_MS);
  var API_KEY = 'SendGrid API Key'
  if(process.env.TRAVIS) {
    var TEST_HOST = process.env.MOCK_HOST
  } else {
    var TEST_HOST = 'localhost'
  }

  var sg = sendgrid(API_KEY, TEST_HOST)

  var request = sg.emptyRequest()
  if(TEST_HOST == 'localhost') {
    request.test = true
    request.port = 4010
  }
  request.method = 'GET'
  request.path = '/v3/suppression/bounces/{email}'
  request.headers['X-Mock'] = 200
  it('test_suppression_bounces__email__get had the correct response code', function(done) {
    sg.API(request, function (error, response) {
      assert.equal(response.statusCode, 200, 'response code is not correct')
      done();
    })
  });
})

describe('test_suppression_bounces__email__delete', function () {
  this.timeout(TEST_TIMEOUT_MS);
  var API_KEY = 'SendGrid API Key'
  if(process.env.TRAVIS) {
    var TEST_HOST = process.env.MOCK_HOST
  } else {
    var TEST_HOST = 'localhost'
  }

  var sg = sendgrid(API_KEY, TEST_HOST)

  var request = sg.emptyRequest()
  if(TEST_HOST == 'localhost') {
    request.test = true
    request.port = 4010
  }
  request.body = null;
  request.queryParams["email_address"] = 'example@example.com'

  request.method = 'DELETE'
  request.path = '/v3/suppression/bounces/{email}'
  request.headers['X-Mock'] = 204
  it('test_suppression_bounces__email__delete had the correct response code', function(done) {
    sg.API(request, function (error, response) {
      assert.equal(response.statusCode, 204, 'response code is not correct')
      done();
    })
  });
})

describe('test_suppression_invalid_emails_get', function () {
  this.timeout(TEST_TIMEOUT_MS);
  var API_KEY = 'SendGrid API Key'
  if(process.env.TRAVIS) {
    var TEST_HOST = process.env.MOCK_HOST
  } else {
    var TEST_HOST = 'localhost'
  }

  var sg = sendgrid(API_KEY, TEST_HOST)

  var request = sg.emptyRequest()
  if(TEST_HOST == 'localhost') {
    request.test = true
    request.port = 4010
  }
  request.queryParams["start_time"] = '1'
  request.queryParams["limit"] = '1'
  request.queryParams["end_time"] = '1'
  request.queryParams["offset"] = '1'

  request.method = 'GET'
  request.path = '/v3/suppression/invalid_emails'
  request.headers['X-Mock'] = 200
  it('test_suppression_invalid_emails_get had the correct response code', function(done) {
    sg.API(request, function (error, response) {
      assert.equal(response.statusCode, 200, 'response code is not correct')
      done();
    })
  });
})

describe('test_suppression_invalid_emails_delete', function () {
  this.timeout(TEST_TIMEOUT_MS);
  var API_KEY = 'SendGrid API Key'
  if(process.env.TRAVIS) {
    var TEST_HOST = process.env.MOCK_HOST
  } else {
    var TEST_HOST = 'localhost'
  }

  var sg = sendgrid(API_KEY, TEST_HOST)

  var request = sg.emptyRequest()
  if(TEST_HOST == 'localhost') {
    request.test = true
    request.port = 4010
  }
  request.body = {
  "delete_all": false,
  "emails": [
    "example1@example.com",
    "example2@example.com"
  ]
};
  request.method = 'DELETE'
  request.path = '/v3/suppression/invalid_emails'
  request.headers['X-Mock'] = 204
  it('test_suppression_invalid_emails_delete had the correct response code', function(done) {
    sg.API(request, function (error, response) {
      assert.equal(response.statusCode, 204, 'response code is not correct')
      done();
    })
  });
})

describe('test_suppression_invalid_emails__email__get', function () {
  this.timeout(TEST_TIMEOUT_MS);
  var API_KEY = 'SendGrid API Key'
  if(process.env.TRAVIS) {
    var TEST_HOST = process.env.MOCK_HOST
  } else {
    var TEST_HOST = 'localhost'
  }

  var sg = sendgrid(API_KEY, TEST_HOST)

  var request = sg.emptyRequest()
  if(TEST_HOST == 'localhost') {
    request.test = true
    request.port = 4010
  }
  request.method = 'GET'
  request.path = '/v3/suppression/invalid_emails/{email}'
  request.headers['X-Mock'] = 200
  it('test_suppression_invalid_emails__email__get had the correct response code', function(done) {
    sg.API(request, function (error, response) {
      assert.equal(response.statusCode, 200, 'response code is not correct')
      done();
    })
  });
})

describe('test_suppression_invalid_emails__email__delete', function () {
  this.timeout(TEST_TIMEOUT_MS);
  var API_KEY = 'SendGrid API Key'
  if(process.env.TRAVIS) {
    var TEST_HOST = process.env.MOCK_HOST
  } else {
    var TEST_HOST = 'localhost'
  }

  var sg = sendgrid(API_KEY, TEST_HOST)

  var request = sg.emptyRequest()
  if(TEST_HOST == 'localhost') {
    request.test = true
    request.port = 4010
  }
  request.body = null;
  request.method = 'DELETE'
  request.path = '/v3/suppression/invalid_emails/{email}'
  request.headers['X-Mock'] = 204
  it('test_suppression_invalid_emails__email__delete had the correct response code', function(done) {
    sg.API(request, function (error, response) {
      assert.equal(response.statusCode, 204, 'response code is not correct')
      done();
    })
  });
})

<<<<<<< HEAD
describe('test_suppression_spam_report__email__get', function () {
  this.timeout(TEST_TIMEOUT_MS);
=======
describe('test_suppression_spam_reports__email__get', function () {
  this.timeout(30000);
>>>>>>> 8f9004a7
  var API_KEY = 'SendGrid API Key'
  if(process.env.TRAVIS) {
    var TEST_HOST = process.env.MOCK_HOST
  } else {
    var TEST_HOST = 'localhost'
  }

  var sg = sendgrid(API_KEY, TEST_HOST)

  var request = sg.emptyRequest()
  if(TEST_HOST == 'localhost') {
    request.test = true
    request.port = 4010
  }
  request.method = 'GET'
  request.path = '/v3/suppression/spam_reports/{email}'
  request.headers['X-Mock'] = 200
  it('test_suppression_spam_reports__email__get had the correct response code', function(done) {
    sg.API(request, function (error, response) {
      assert.equal(response.statusCode, 200, 'response code is not correct')
      done();
    })
  });
})

describe('test_suppression_spam_report__email__delete', function () {
  this.timeout(TEST_TIMEOUT_MS);
  var API_KEY = 'SendGrid API Key'
  if(process.env.TRAVIS) {
    var TEST_HOST = process.env.MOCK_HOST
  } else {
    var TEST_HOST = 'localhost'
  }

  var sg = sendgrid(API_KEY, TEST_HOST)

  var request = sg.emptyRequest()
  if(TEST_HOST == 'localhost') {
    request.test = true
    request.port = 4010
  }
  request.body = null;
  request.method = 'DELETE'
  request.path = '/v3/suppression/spam_report/{email}'
  request.headers['X-Mock'] = 204
  it('test_suppression_spam_report__email__delete had the correct response code', function(done) {
    sg.API(request, function (error, response) {
      assert.equal(response.statusCode, 204, 'response code is not correct')
      done();
    })
  });
})

describe('test_suppression_spam_reports_get', function () {
  this.timeout(TEST_TIMEOUT_MS);
  var API_KEY = 'SendGrid API Key'
  if(process.env.TRAVIS) {
    var TEST_HOST = process.env.MOCK_HOST
  } else {
    var TEST_HOST = 'localhost'
  }

  var sg = sendgrid(API_KEY, TEST_HOST)

  var request = sg.emptyRequest()
  if(TEST_HOST == 'localhost') {
    request.test = true
    request.port = 4010
  }
  request.queryParams["start_time"] = '1'
  request.queryParams["limit"] = '1'
  request.queryParams["end_time"] = '1'
  request.queryParams["offset"] = '1'

  request.method = 'GET'
  request.path = '/v3/suppression/spam_reports'
  request.headers['X-Mock'] = 200
  it('test_suppression_spam_reports_get had the correct response code', function(done) {
    sg.API(request, function (error, response) {
      assert.equal(response.statusCode, 200, 'response code is not correct')
      done();
    })
  });
})

describe('test_suppression_spam_reports_delete', function () {
  this.timeout(TEST_TIMEOUT_MS);
  var API_KEY = 'SendGrid API Key'
  if(process.env.TRAVIS) {
    var TEST_HOST = process.env.MOCK_HOST
  } else {
    var TEST_HOST = 'localhost'
  }

  var sg = sendgrid(API_KEY, TEST_HOST)

  var request = sg.emptyRequest()
  if(TEST_HOST == 'localhost') {
    request.test = true
    request.port = 4010
  }
  request.body = {
  "delete_all": false,
  "emails": [
    "example1@example.com",
    "example2@example.com"
  ]
};
  request.method = 'DELETE'
  request.path = '/v3/suppression/spam_reports'
  request.headers['X-Mock'] = 204
  it('test_suppression_spam_reports_delete had the correct response code', function(done) {
    sg.API(request, function (error, response) {
      assert.equal(response.statusCode, 204, 'response code is not correct')
      done();
    })
  });
})

describe('test_suppression_unsubscribes_get', function () {
  this.timeout(TEST_TIMEOUT_MS);
  var API_KEY = 'SendGrid API Key'
  if(process.env.TRAVIS) {
    var TEST_HOST = process.env.MOCK_HOST
  } else {
    var TEST_HOST = 'localhost'
  }

  var sg = sendgrid(API_KEY, TEST_HOST)

  var request = sg.emptyRequest()
  if(TEST_HOST == 'localhost') {
    request.test = true
    request.port = 4010
  }
  request.queryParams["start_time"] = '1'
  request.queryParams["limit"] = '1'
  request.queryParams["end_time"] = '1'
  request.queryParams["offset"] = '1'

  request.method = 'GET'
  request.path = '/v3/suppression/unsubscribes'
  request.headers['X-Mock'] = 200
  it('test_suppression_unsubscribes_get had the correct response code', function(done) {
    sg.API(request, function (error, response) {
      assert.equal(response.statusCode, 200, 'response code is not correct')
      done();
    })
  });
})

describe('test_templates_post', function () {
  this.timeout(TEST_TIMEOUT_MS);
  var API_KEY = 'SendGrid API Key'
  if(process.env.TRAVIS) {
    var TEST_HOST = process.env.MOCK_HOST
  } else {
    var TEST_HOST = 'localhost'
  }

  var sg = sendgrid(API_KEY, TEST_HOST)

  var request = sg.emptyRequest()
  if(TEST_HOST == 'localhost') {
    request.test = true
    request.port = 4010
  }
  request.body = {
  "name": "example_name"
};
  request.method = 'POST'
  request.path = '/v3/templates'
  request.headers['X-Mock'] = 201
  it('test_templates_post had the correct response code', function(done) {
    sg.API(request, function (error, response) {
      assert.equal(response.statusCode, 201, 'response code is not correct')
      done();
    })
  });
})

describe('test_templates_get', function () {
  this.timeout(TEST_TIMEOUT_MS);
  var API_KEY = 'SendGrid API Key'
  if(process.env.TRAVIS) {
    var TEST_HOST = process.env.MOCK_HOST
  } else {
    var TEST_HOST = 'localhost'
  }

  var sg = sendgrid(API_KEY, TEST_HOST)

  var request = sg.emptyRequest()
  if(TEST_HOST == 'localhost') {
    request.test = true
    request.port = 4010
  }
  request.method = 'GET'
  request.path = '/v3/templates'
  request.headers['X-Mock'] = 200
  it('test_templates_get had the correct response code', function(done) {
    sg.API(request, function (error, response) {
      assert.equal(response.statusCode, 200, 'response code is not correct')
      done();
    })
  });
})

describe('test_templates__template_id__patch', function () {
  this.timeout(TEST_TIMEOUT_MS);
  var API_KEY = 'SendGrid API Key'
  if(process.env.TRAVIS) {
    var TEST_HOST = process.env.MOCK_HOST
  } else {
    var TEST_HOST = 'localhost'
  }

  var sg = sendgrid(API_KEY, TEST_HOST)

  var request = sg.emptyRequest()
  if(TEST_HOST == 'localhost') {
    request.test = true
    request.port = 4010
  }
  request.body = {
  "name": "new_example_name"
};
  request.method = 'PATCH'
  request.path = '/v3/templates/{template_id}'
  request.headers['X-Mock'] = 200
  it('test_templates__template_id__patch had the correct response code', function(done) {
    sg.API(request, function (error, response) {
      assert.equal(response.statusCode, 200, 'response code is not correct')
      done();
    })
  });
})

describe('test_templates__template_id__get', function () {
  this.timeout(TEST_TIMEOUT_MS);
  var API_KEY = 'SendGrid API Key'
  if(process.env.TRAVIS) {
    var TEST_HOST = process.env.MOCK_HOST
  } else {
    var TEST_HOST = 'localhost'
  }

  var sg = sendgrid(API_KEY, TEST_HOST)

  var request = sg.emptyRequest()
  if(TEST_HOST == 'localhost') {
    request.test = true
    request.port = 4010
  }
  request.method = 'GET'
  request.path = '/v3/templates/{template_id}'
  request.headers['X-Mock'] = 200
  it('test_templates__template_id__get had the correct response code', function(done) {
    sg.API(request, function (error, response) {
      assert.equal(response.statusCode, 200, 'response code is not correct')
      done();
    })
  });
})

describe('test_templates__template_id__delete', function () {
  this.timeout(TEST_TIMEOUT_MS);
  var API_KEY = 'SendGrid API Key'
  if(process.env.TRAVIS) {
    var TEST_HOST = process.env.MOCK_HOST
  } else {
    var TEST_HOST = 'localhost'
  }

  var sg = sendgrid(API_KEY, TEST_HOST)

  var request = sg.emptyRequest()
  if(TEST_HOST == 'localhost') {
    request.test = true
    request.port = 4010
  }
  request.body = null;
  request.method = 'DELETE'
  request.path = '/v3/templates/{template_id}'
  request.headers['X-Mock'] = 204
  it('test_templates__template_id__delete had the correct response code', function(done) {
    sg.API(request, function (error, response) {
      assert.equal(response.statusCode, 204, 'response code is not correct')
      done();
    })
  });
})

describe('test_templates__template_id__versions_post', function () {
  this.timeout(TEST_TIMEOUT_MS);
  var API_KEY = 'SendGrid API Key'
  if(process.env.TRAVIS) {
    var TEST_HOST = process.env.MOCK_HOST
  } else {
    var TEST_HOST = 'localhost'
  }

  var sg = sendgrid(API_KEY, TEST_HOST)

  var request = sg.emptyRequest()
  if(TEST_HOST == 'localhost') {
    request.test = true
    request.port = 4010
  }
  request.body = {
  "active": 1,
  "html_content": "<%body%>",
  "name": "example_version_name",
  "plain_content": "<%body%>",
  "subject": "<%subject%>",
  "template_id": "ddb96bbc-9b92-425e-8979-99464621b543"
};
  request.method = 'POST'
  request.path = '/v3/templates/{template_id}/versions'
  request.headers['X-Mock'] = 201
  it('test_templates__template_id__versions_post had the correct response code', function(done) {
    sg.API(request, function (error, response) {
      assert.equal(response.statusCode, 201, 'response code is not correct')
      done();
    })
  });
})

describe('test_templates__template_id__versions__version_id__patch', function () {
  this.timeout(TEST_TIMEOUT_MS);
  var API_KEY = 'SendGrid API Key'
  if(process.env.TRAVIS) {
    var TEST_HOST = process.env.MOCK_HOST
  } else {
    var TEST_HOST = 'localhost'
  }

  var sg = sendgrid(API_KEY, TEST_HOST)

  var request = sg.emptyRequest()
  if(TEST_HOST == 'localhost') {
    request.test = true
    request.port = 4010
  }
  request.body = {
  "active": 1,
  "html_content": "<%body%>",
  "name": "updated_example_name",
  "plain_content": "<%body%>",
  "subject": "<%subject%>"
};
  request.method = 'PATCH'
  request.path = '/v3/templates/{template_id}/versions/{version_id}'
  request.headers['X-Mock'] = 200
  it('test_templates__template_id__versions__version_id__patch had the correct response code', function(done) {
    sg.API(request, function (error, response) {
      assert.equal(response.statusCode, 200, 'response code is not correct')
      done();
    })
  });
})

describe('test_templates__template_id__versions__version_id__get', function () {
  this.timeout(TEST_TIMEOUT_MS);
  var API_KEY = 'SendGrid API Key'
  if(process.env.TRAVIS) {
    var TEST_HOST = process.env.MOCK_HOST
  } else {
    var TEST_HOST = 'localhost'
  }

  var sg = sendgrid(API_KEY, TEST_HOST)

  var request = sg.emptyRequest()
  if(TEST_HOST == 'localhost') {
    request.test = true
    request.port = 4010
  }
  request.method = 'GET'
  request.path = '/v3/templates/{template_id}/versions/{version_id}'
  request.headers['X-Mock'] = 200
  it('test_templates__template_id__versions__version_id__get had the correct response code', function(done) {
    sg.API(request, function (error, response) {
      assert.equal(response.statusCode, 200, 'response code is not correct')
      done();
    })
  });
})

describe('test_templates__template_id__versions__version_id__delete', function () {
  this.timeout(TEST_TIMEOUT_MS);
  var API_KEY = 'SendGrid API Key'
  if(process.env.TRAVIS) {
    var TEST_HOST = process.env.MOCK_HOST
  } else {
    var TEST_HOST = 'localhost'
  }

  var sg = sendgrid(API_KEY, TEST_HOST)

  var request = sg.emptyRequest()
  if(TEST_HOST == 'localhost') {
    request.test = true
    request.port = 4010
  }
  request.body = null;
  request.method = 'DELETE'
  request.path = '/v3/templates/{template_id}/versions/{version_id}'
  request.headers['X-Mock'] = 204
  it('test_templates__template_id__versions__version_id__delete had the correct response code', function(done) {
    sg.API(request, function (error, response) {
      assert.equal(response.statusCode, 204, 'response code is not correct')
      done();
    })
  });
})

describe('test_templates__template_id__versions__version_id__activate_post', function () {
  this.timeout(TEST_TIMEOUT_MS);
  var API_KEY = 'SendGrid API Key'
  if(process.env.TRAVIS) {
    var TEST_HOST = process.env.MOCK_HOST
  } else {
    var TEST_HOST = 'localhost'
  }

  var sg = sendgrid(API_KEY, TEST_HOST)

  var request = sg.emptyRequest()
  if(TEST_HOST == 'localhost') {
    request.test = true
    request.port = 4010
  }
  request.body = null;
  request.method = 'POST'
  request.path = '/v3/templates/{template_id}/versions/{version_id}/activate'
  request.headers['X-Mock'] = 200
  it('test_templates__template_id__versions__version_id__activate_post had the correct response code', function(done) {
    sg.API(request, function (error, response) {
      assert.equal(response.statusCode, 200, 'response code is not correct')
      done();
    })
  });
})

describe('test_tracking_settings_get', function () {
  this.timeout(TEST_TIMEOUT_MS);
  var API_KEY = 'SendGrid API Key'
  if(process.env.TRAVIS) {
    var TEST_HOST = process.env.MOCK_HOST
  } else {
    var TEST_HOST = 'localhost'
  }

  var sg = sendgrid(API_KEY, TEST_HOST)

  var request = sg.emptyRequest()
  if(TEST_HOST == 'localhost') {
    request.test = true
    request.port = 4010
  }
  request.queryParams["limit"] = '1'
  request.queryParams["offset"] = '1'

  request.method = 'GET'
  request.path = '/v3/tracking_settings'
  request.headers['X-Mock'] = 200
  it('test_tracking_settings_get had the correct response code', function(done) {
    sg.API(request, function (error, response) {
      assert.equal(response.statusCode, 200, 'response code is not correct')
      done();
    })
  });
})

describe('test_tracking_settings_click_patch', function () {
  this.timeout(TEST_TIMEOUT_MS);
  var API_KEY = 'SendGrid API Key'
  if(process.env.TRAVIS) {
    var TEST_HOST = process.env.MOCK_HOST
  } else {
    var TEST_HOST = 'localhost'
  }

  var sg = sendgrid(API_KEY, TEST_HOST)

  var request = sg.emptyRequest()
  if(TEST_HOST == 'localhost') {
    request.test = true
    request.port = 4010
  }
  request.body = {
  "enabled": true
};
  request.method = 'PATCH'
  request.path = '/v3/tracking_settings/click'
  request.headers['X-Mock'] = 200
  it('test_tracking_settings_click_patch had the correct response code', function(done) {
    sg.API(request, function (error, response) {
      assert.equal(response.statusCode, 200, 'response code is not correct')
      done();
    })
  });
})

describe('test_tracking_settings_click_get', function () {
  this.timeout(TEST_TIMEOUT_MS);
  var API_KEY = 'SendGrid API Key'
  if(process.env.TRAVIS) {
    var TEST_HOST = process.env.MOCK_HOST
  } else {
    var TEST_HOST = 'localhost'
  }

  var sg = sendgrid(API_KEY, TEST_HOST)

  var request = sg.emptyRequest()
  if(TEST_HOST == 'localhost') {
    request.test = true
    request.port = 4010
  }
  request.method = 'GET'
  request.path = '/v3/tracking_settings/click'
  request.headers['X-Mock'] = 200
  it('test_tracking_settings_click_get had the correct response code', function(done) {
    sg.API(request, function (error, response) {
      assert.equal(response.statusCode, 200, 'response code is not correct')
      done();
    })
  });
})

describe('test_tracking_settings_google_analytics_patch', function () {
  this.timeout(TEST_TIMEOUT_MS);
  var API_KEY = 'SendGrid API Key'
  if(process.env.TRAVIS) {
    var TEST_HOST = process.env.MOCK_HOST
  } else {
    var TEST_HOST = 'localhost'
  }

  var sg = sendgrid(API_KEY, TEST_HOST)

  var request = sg.emptyRequest()
  if(TEST_HOST == 'localhost') {
    request.test = true
    request.port = 4010
  }
  request.body = {
  "enabled": true,
  "utm_campaign": "website",
  "utm_content": "",
  "utm_medium": "email",
  "utm_source": "sendgrid.com",
  "utm_term": ""
};
  request.method = 'PATCH'
  request.path = '/v3/tracking_settings/google_analytics'
  request.headers['X-Mock'] = 200
  it('test_tracking_settings_google_analytics_patch had the correct response code', function(done) {
    sg.API(request, function (error, response) {
      assert.equal(response.statusCode, 200, 'response code is not correct')
      done();
    })
  });
})

describe('test_tracking_settings_google_analytics_get', function () {
  this.timeout(TEST_TIMEOUT_MS);
  var API_KEY = 'SendGrid API Key'
  if(process.env.TRAVIS) {
    var TEST_HOST = process.env.MOCK_HOST
  } else {
    var TEST_HOST = 'localhost'
  }

  var sg = sendgrid(API_KEY, TEST_HOST)

  var request = sg.emptyRequest()
  if(TEST_HOST == 'localhost') {
    request.test = true
    request.port = 4010
  }
  request.method = 'GET'
  request.path = '/v3/tracking_settings/google_analytics'
  request.headers['X-Mock'] = 200
  it('test_tracking_settings_google_analytics_get had the correct response code', function(done) {
    sg.API(request, function (error, response) {
      assert.equal(response.statusCode, 200, 'response code is not correct')
      done();
    })
  });
})

describe('test_tracking_settings_open_patch', function () {
  this.timeout(TEST_TIMEOUT_MS);
  var API_KEY = 'SendGrid API Key'
  if(process.env.TRAVIS) {
    var TEST_HOST = process.env.MOCK_HOST
  } else {
    var TEST_HOST = 'localhost'
  }

  var sg = sendgrid(API_KEY, TEST_HOST)

  var request = sg.emptyRequest()
  if(TEST_HOST == 'localhost') {
    request.test = true
    request.port = 4010
  }
  request.body = {
  "enabled": true
};
  request.method = 'PATCH'
  request.path = '/v3/tracking_settings/open'
  request.headers['X-Mock'] = 200
  it('test_tracking_settings_open_patch had the correct response code', function(done) {
    sg.API(request, function (error, response) {
      assert.equal(response.statusCode, 200, 'response code is not correct')
      done();
    })
  });
})

describe('test_tracking_settings_open_get', function () {
  this.timeout(TEST_TIMEOUT_MS);
  var API_KEY = 'SendGrid API Key'
  if(process.env.TRAVIS) {
    var TEST_HOST = process.env.MOCK_HOST
  } else {
    var TEST_HOST = 'localhost'
  }

  var sg = sendgrid(API_KEY, TEST_HOST)

  var request = sg.emptyRequest()
  if(TEST_HOST == 'localhost') {
    request.test = true
    request.port = 4010
  }
  request.method = 'GET'
  request.path = '/v3/tracking_settings/open'
  request.headers['X-Mock'] = 200
  it('test_tracking_settings_open_get had the correct response code', function(done) {
    sg.API(request, function (error, response) {
      assert.equal(response.statusCode, 200, 'response code is not correct')
      done();
    })
  });
})

describe('test_tracking_settings_subscription_patch', function () {
  this.timeout(TEST_TIMEOUT_MS);
  var API_KEY = 'SendGrid API Key'
  if(process.env.TRAVIS) {
    var TEST_HOST = process.env.MOCK_HOST
  } else {
    var TEST_HOST = 'localhost'
  }

  var sg = sendgrid(API_KEY, TEST_HOST)

  var request = sg.emptyRequest()
  if(TEST_HOST == 'localhost') {
    request.test = true
    request.port = 4010
  }
  request.body = {
  "enabled": true,
  "html_content": "html content",
  "landing": "landing page html",
  "plain_content": "text content",
  "replace": "replacement tag",
  "url": "url"
};
  request.method = 'PATCH'
  request.path = '/v3/tracking_settings/subscription'
  request.headers['X-Mock'] = 200
  it('test_tracking_settings_subscription_patch had the correct response code', function(done) {
    sg.API(request, function (error, response) {
      assert.equal(response.statusCode, 200, 'response code is not correct')
      done();
    })
  });
})

describe('test_tracking_settings_subscription_get', function () {
  this.timeout(TEST_TIMEOUT_MS);
  var API_KEY = 'SendGrid API Key'
  if(process.env.TRAVIS) {
    var TEST_HOST = process.env.MOCK_HOST
  } else {
    var TEST_HOST = 'localhost'
  }

  var sg = sendgrid(API_KEY, TEST_HOST)

  var request = sg.emptyRequest()
  if(TEST_HOST == 'localhost') {
    request.test = true
    request.port = 4010
  }
  request.method = 'GET'
  request.path = '/v3/tracking_settings/subscription'
  request.headers['X-Mock'] = 200
  it('test_tracking_settings_subscription_get had the correct response code', function(done) {
    sg.API(request, function (error, response) {
      assert.equal(response.statusCode, 200, 'response code is not correct')
      done();
    })
  });
})

describe('test_user_account_get', function () {
  this.timeout(TEST_TIMEOUT_MS);
  var API_KEY = 'SendGrid API Key'
  if(process.env.TRAVIS) {
    var TEST_HOST = process.env.MOCK_HOST
  } else {
    var TEST_HOST = 'localhost'
  }

  var sg = sendgrid(API_KEY, TEST_HOST)

  var request = sg.emptyRequest()
  if(TEST_HOST == 'localhost') {
    request.test = true
    request.port = 4010
  }
  request.method = 'GET'
  request.path = '/v3/user/account'
  request.headers['X-Mock'] = 200
  it('test_user_account_get had the correct response code', function(done) {
    sg.API(request, function (error, response) {
      assert.equal(response.statusCode, 200, 'response code is not correct')
      done();
    })
  });
})

describe('test_user_credits_get', function () {
  this.timeout(TEST_TIMEOUT_MS);
  var API_KEY = 'SendGrid API Key'
  if(process.env.TRAVIS) {
    var TEST_HOST = process.env.MOCK_HOST
  } else {
    var TEST_HOST = 'localhost'
  }

  var sg = sendgrid(API_KEY, TEST_HOST)

  var request = sg.emptyRequest()
  if(TEST_HOST == 'localhost') {
    request.test = true
    request.port = 4010
  }
  request.method = 'GET'
  request.path = '/v3/user/credits'
  request.headers['X-Mock'] = 200
  it('test_user_credits_get had the correct response code', function(done) {
    sg.API(request, function (error, response) {
      assert.equal(response.statusCode, 200, 'response code is not correct')
      done();
    })
  });
})

describe('test_user_email_put', function () {
  this.timeout(TEST_TIMEOUT_MS);
  var API_KEY = 'SendGrid API Key'
  if(process.env.TRAVIS) {
    var TEST_HOST = process.env.MOCK_HOST
  } else {
    var TEST_HOST = 'localhost'
  }

  var sg = sendgrid(API_KEY, TEST_HOST)

  var request = sg.emptyRequest()
  if(TEST_HOST == 'localhost') {
    request.test = true
    request.port = 4010
  }
  request.body = {
  "email": "example@example.com"
};
  request.method = 'PUT'
  request.path = '/v3/user/email'
  request.headers['X-Mock'] = 200
  it('test_user_email_put had the correct response code', function(done) {
    sg.API(request, function (error, response) {
      assert.equal(response.statusCode, 200, 'response code is not correct')
      done();
    })
  });
})

describe('test_user_email_get', function () {
  this.timeout(TEST_TIMEOUT_MS);
  var API_KEY = 'SendGrid API Key'
  if(process.env.TRAVIS) {
    var TEST_HOST = process.env.MOCK_HOST
  } else {
    var TEST_HOST = 'localhost'
  }

  var sg = sendgrid(API_KEY, TEST_HOST)

  var request = sg.emptyRequest()
  if(TEST_HOST == 'localhost') {
    request.test = true
    request.port = 4010
  }
  request.method = 'GET'
  request.path = '/v3/user/email'
  request.headers['X-Mock'] = 200
  it('test_user_email_get had the correct response code', function(done) {
    sg.API(request, function (error, response) {
      assert.equal(response.statusCode, 200, 'response code is not correct')
      done();
    })
  });
})

describe('test_user_password_put', function () {
  this.timeout(TEST_TIMEOUT_MS);
  var API_KEY = 'SendGrid API Key'
  if(process.env.TRAVIS) {
    var TEST_HOST = process.env.MOCK_HOST
  } else {
    var TEST_HOST = 'localhost'
  }

  var sg = sendgrid(API_KEY, TEST_HOST)

  var request = sg.emptyRequest()
  if(TEST_HOST == 'localhost') {
    request.test = true
    request.port = 4010
  }
  request.body = {
  "new_password": "new_password",
  "old_password": "old_password"
};
  request.method = 'PUT'
  request.path = '/v3/user/password'
  request.headers['X-Mock'] = 200
  it('test_user_password_put had the correct response code', function(done) {
    sg.API(request, function (error, response) {
      assert.equal(response.statusCode, 200, 'response code is not correct')
      done();
    })
  });
})

describe('test_user_profile_patch', function () {
  this.timeout(TEST_TIMEOUT_MS);
  var API_KEY = 'SendGrid API Key'
  if(process.env.TRAVIS) {
    var TEST_HOST = process.env.MOCK_HOST
  } else {
    var TEST_HOST = 'localhost'
  }

  var sg = sendgrid(API_KEY, TEST_HOST)

  var request = sg.emptyRequest()
  if(TEST_HOST == 'localhost') {
    request.test = true
    request.port = 4010
  }
  request.body = {
  "city": "Orange",
  "first_name": "Example",
  "last_name": "User"
};
  request.method = 'PATCH'
  request.path = '/v3/user/profile'
  request.headers['X-Mock'] = 200
  it('test_user_profile_patch had the correct response code', function(done) {
    sg.API(request, function (error, response) {
      assert.equal(response.statusCode, 200, 'response code is not correct')
      done();
    })
  });
})

describe('test_user_profile_get', function () {
  this.timeout(TEST_TIMEOUT_MS);
  var API_KEY = 'SendGrid API Key'
  if(process.env.TRAVIS) {
    var TEST_HOST = process.env.MOCK_HOST
  } else {
    var TEST_HOST = 'localhost'
  }

  var sg = sendgrid(API_KEY, TEST_HOST)

  var request = sg.emptyRequest()
  if(TEST_HOST == 'localhost') {
    request.test = true
    request.port = 4010
  }
  request.method = 'GET'
  request.path = '/v3/user/profile'
  request.headers['X-Mock'] = 200
  it('test_user_profile_get had the correct response code', function(done) {
    sg.API(request, function (error, response) {
      assert.equal(response.statusCode, 200, 'response code is not correct')
      done();
    })
  });
})

describe('test_user_scheduled_sends_post', function () {
  this.timeout(TEST_TIMEOUT_MS);
  var API_KEY = 'SendGrid API Key'
  if(process.env.TRAVIS) {
    var TEST_HOST = process.env.MOCK_HOST
  } else {
    var TEST_HOST = 'localhost'
  }

  var sg = sendgrid(API_KEY, TEST_HOST)

  var request = sg.emptyRequest()
  if(TEST_HOST == 'localhost') {
    request.test = true
    request.port = 4010
  }
  request.body = {
  "batch_id": "YOUR_BATCH_ID",
  "status": "pause"
};
  request.method = 'POST'
  request.path = '/v3/user/scheduled_sends'
  request.headers['X-Mock'] = 201
  it('test_user_scheduled_sends_post had the correct response code', function(done) {
    sg.API(request, function (error, response) {
      assert.equal(response.statusCode, 201, 'response code is not correct')
      done();
    })
  });
})

describe('test_user_scheduled_sends_get', function () {
  this.timeout(TEST_TIMEOUT_MS);
  var API_KEY = 'SendGrid API Key'
  if(process.env.TRAVIS) {
    var TEST_HOST = process.env.MOCK_HOST
  } else {
    var TEST_HOST = 'localhost'
  }

  var sg = sendgrid(API_KEY, TEST_HOST)

  var request = sg.emptyRequest()
  if(TEST_HOST == 'localhost') {
    request.test = true
    request.port = 4010
  }
  request.method = 'GET'
  request.path = '/v3/user/scheduled_sends'
  request.headers['X-Mock'] = 200
  it('test_user_scheduled_sends_get had the correct response code', function(done) {
    sg.API(request, function (error, response) {
      assert.equal(response.statusCode, 200, 'response code is not correct')
      done();
    })
  });
})

describe('test_user_scheduled_sends__batch_id__patch', function () {
  this.timeout(TEST_TIMEOUT_MS);
  var API_KEY = 'SendGrid API Key'
  if(process.env.TRAVIS) {
    var TEST_HOST = process.env.MOCK_HOST
  } else {
    var TEST_HOST = 'localhost'
  }

  var sg = sendgrid(API_KEY, TEST_HOST)

  var request = sg.emptyRequest()
  if(TEST_HOST == 'localhost') {
    request.test = true
    request.port = 4010
  }
  request.body = {
  "status": "pause"
};
  request.method = 'PATCH'
  request.path = '/v3/user/scheduled_sends/{batch_id}'
  request.headers['X-Mock'] = 204
  it('test_user_scheduled_sends__batch_id__patch had the correct response code', function(done) {
    sg.API(request, function (error, response) {
      assert.equal(response.statusCode, 204, 'response code is not correct')
      done();
    })
  });
})

describe('test_user_scheduled_sends__batch_id__get', function () {
  this.timeout(TEST_TIMEOUT_MS);
  var API_KEY = 'SendGrid API Key'
  if(process.env.TRAVIS) {
    var TEST_HOST = process.env.MOCK_HOST
  } else {
    var TEST_HOST = 'localhost'
  }

  var sg = sendgrid(API_KEY, TEST_HOST)

  var request = sg.emptyRequest()
  if(TEST_HOST == 'localhost') {
    request.test = true
    request.port = 4010
  }
  request.method = 'GET'
  request.path = '/v3/user/scheduled_sends/{batch_id}'
  request.headers['X-Mock'] = 200
  it('test_user_scheduled_sends__batch_id__get had the correct response code', function(done) {
    sg.API(request, function (error, response) {
      assert.equal(response.statusCode, 200, 'response code is not correct')
      done();
    })
  });
})

describe('test_user_scheduled_sends__batch_id__delete', function () {
  this.timeout(TEST_TIMEOUT_MS);
  var API_KEY = 'SendGrid API Key'
  if(process.env.TRAVIS) {
    var TEST_HOST = process.env.MOCK_HOST
  } else {
    var TEST_HOST = 'localhost'
  }

  var sg = sendgrid(API_KEY, TEST_HOST)

  var request = sg.emptyRequest()
  if(TEST_HOST == 'localhost') {
    request.test = true
    request.port = 4010
  }
  request.body = null;
  request.method = 'DELETE'
  request.path = '/v3/user/scheduled_sends/{batch_id}'
  request.headers['X-Mock'] = 204
  it('test_user_scheduled_sends__batch_id__delete had the correct response code', function(done) {
    sg.API(request, function (error, response) {
      assert.equal(response.statusCode, 204, 'response code is not correct')
      done();
    })
  });
})

describe('test_user_settings_enforced_tls_patch', function () {
  this.timeout(TEST_TIMEOUT_MS);
  var API_KEY = 'SendGrid API Key'
  if(process.env.TRAVIS) {
    var TEST_HOST = process.env.MOCK_HOST
  } else {
    var TEST_HOST = 'localhost'
  }

  var sg = sendgrid(API_KEY, TEST_HOST)

  var request = sg.emptyRequest()
  if(TEST_HOST == 'localhost') {
    request.test = true
    request.port = 4010
  }
  request.body = {
  "require_tls": true,
  "require_valid_cert": false
};
  request.method = 'PATCH'
  request.path = '/v3/user/settings/enforced_tls'
  request.headers['X-Mock'] = 200
  it('test_user_settings_enforced_tls_patch had the correct response code', function(done) {
    sg.API(request, function (error, response) {
      assert.equal(response.statusCode, 200, 'response code is not correct')
      done();
    })
  });
})

describe('test_user_settings_enforced_tls_get', function () {
  this.timeout(TEST_TIMEOUT_MS);
  var API_KEY = 'SendGrid API Key'
  if(process.env.TRAVIS) {
    var TEST_HOST = process.env.MOCK_HOST
  } else {
    var TEST_HOST = 'localhost'
  }

  var sg = sendgrid(API_KEY, TEST_HOST)

  var request = sg.emptyRequest()
  if(TEST_HOST == 'localhost') {
    request.test = true
    request.port = 4010
  }
  request.method = 'GET'
  request.path = '/v3/user/settings/enforced_tls'
  request.headers['X-Mock'] = 200
  it('test_user_settings_enforced_tls_get had the correct response code', function(done) {
    sg.API(request, function (error, response) {
      assert.equal(response.statusCode, 200, 'response code is not correct')
      done();
    })
  });
})

describe('test_user_username_put', function () {
  this.timeout(TEST_TIMEOUT_MS);
  var API_KEY = 'SendGrid API Key'
  if(process.env.TRAVIS) {
    var TEST_HOST = process.env.MOCK_HOST
  } else {
    var TEST_HOST = 'localhost'
  }

  var sg = sendgrid(API_KEY, TEST_HOST)

  var request = sg.emptyRequest()
  if(TEST_HOST == 'localhost') {
    request.test = true
    request.port = 4010
  }
  request.body = {
  "username": "test_username"
};
  request.method = 'PUT'
  request.path = '/v3/user/username'
  request.headers['X-Mock'] = 200
  it('test_user_username_put had the correct response code', function(done) {
    sg.API(request, function (error, response) {
      assert.equal(response.statusCode, 200, 'response code is not correct')
      done();
    })
  });
})

describe('test_user_username_get', function () {
  this.timeout(TEST_TIMEOUT_MS);
  var API_KEY = 'SendGrid API Key'
  if(process.env.TRAVIS) {
    var TEST_HOST = process.env.MOCK_HOST
  } else {
    var TEST_HOST = 'localhost'
  }

  var sg = sendgrid(API_KEY, TEST_HOST)

  var request = sg.emptyRequest()
  if(TEST_HOST == 'localhost') {
    request.test = true
    request.port = 4010
  }
  request.method = 'GET'
  request.path = '/v3/user/username'
  request.headers['X-Mock'] = 200
  it('test_user_username_get had the correct response code', function(done) {
    sg.API(request, function (error, response) {
      assert.equal(response.statusCode, 200, 'response code is not correct')
      done();
    })
  });
})

describe('test_user_webhooks_event_settings_patch', function () {
  this.timeout(TEST_TIMEOUT_MS);
  var API_KEY = 'SendGrid API Key'
  if(process.env.TRAVIS) {
    var TEST_HOST = process.env.MOCK_HOST
  } else {
    var TEST_HOST = 'localhost'
  }

  var sg = sendgrid(API_KEY, TEST_HOST)

  var request = sg.emptyRequest()
  if(TEST_HOST == 'localhost') {
    request.test = true
    request.port = 4010
  }
  request.body = {
  "bounce": true,
  "click": true,
  "deferred": true,
  "delivered": true,
  "dropped": true,
  "enabled": true,
  "group_resubscribe": true,
  "group_unsubscribe": true,
  "open": true,
  "processed": true,
  "spam_report": true,
  "unsubscribe": true,
  "url": "url"
};
  request.method = 'PATCH'
  request.path = '/v3/user/webhooks/event/settings'
  request.headers['X-Mock'] = 200
  it('test_user_webhooks_event_settings_patch had the correct response code', function(done) {
    sg.API(request, function (error, response) {
      assert.equal(response.statusCode, 200, 'response code is not correct')
      done();
    })
  });
})

describe('test_user_webhooks_event_settings_get', function () {
  this.timeout(TEST_TIMEOUT_MS);
  var API_KEY = 'SendGrid API Key'
  if(process.env.TRAVIS) {
    var TEST_HOST = process.env.MOCK_HOST
  } else {
    var TEST_HOST = 'localhost'
  }

  var sg = sendgrid(API_KEY, TEST_HOST)

  var request = sg.emptyRequest()
  if(TEST_HOST == 'localhost') {
    request.test = true
    request.port = 4010
  }
  request.method = 'GET'
  request.path = '/v3/user/webhooks/event/settings'
  request.headers['X-Mock'] = 200
  it('test_user_webhooks_event_settings_get had the correct response code', function(done) {
    sg.API(request, function (error, response) {
      assert.equal(response.statusCode, 200, 'response code is not correct')
      done();
    })
  });
})

describe('test_user_webhooks_event_test_post', function () {
  this.timeout(TEST_TIMEOUT_MS);
  var API_KEY = 'SendGrid API Key'
  if(process.env.TRAVIS) {
    var TEST_HOST = process.env.MOCK_HOST
  } else {
    var TEST_HOST = 'localhost'
  }

  var sg = sendgrid(API_KEY, TEST_HOST)

  var request = sg.emptyRequest()
  if(TEST_HOST == 'localhost') {
    request.test = true
    request.port = 4010
  }
  request.body = {
  "url": "url"
};
  request.method = 'POST'
  request.path = '/v3/user/webhooks/event/test'
  request.headers['X-Mock'] = 204
  it('test_user_webhooks_event_test_post had the correct response code', function(done) {
    sg.API(request, function (error, response) {
      assert.equal(response.statusCode, 204, 'response code is not correct')
      done();
    })
  });
})

describe('test_user_webhooks_parse_settings_post', function () {
  this.timeout(TEST_TIMEOUT_MS);
  var API_KEY = 'SendGrid API Key'
  if(process.env.TRAVIS) {
    var TEST_HOST = process.env.MOCK_HOST
  } else {
    var TEST_HOST = 'localhost'
  }

  var sg = sendgrid(API_KEY, TEST_HOST)

  var request = sg.emptyRequest()
  if(TEST_HOST == 'localhost') {
    request.test = true
    request.port = 4010
  }
  request.body = {
  "hostname": "myhostname.com",
  "send_raw": false,
  "spam_check": true,
  "url": "http://email.myhosthame.com"
};
  request.method = 'POST'
  request.path = '/v3/user/webhooks/parse/settings'
  request.headers['X-Mock'] = 201
  it('test_user_webhooks_parse_settings_post had the correct response code', function(done) {
    sg.API(request, function (error, response) {
      assert.equal(response.statusCode, 201, 'response code is not correct')
      done();
    })
  });
})

describe('test_user_webhooks_parse_settings_get', function () {
  this.timeout(TEST_TIMEOUT_MS);
  var API_KEY = 'SendGrid API Key'
  if(process.env.TRAVIS) {
    var TEST_HOST = process.env.MOCK_HOST
  } else {
    var TEST_HOST = 'localhost'
  }

  var sg = sendgrid(API_KEY, TEST_HOST)

  var request = sg.emptyRequest()
  if(TEST_HOST == 'localhost') {
    request.test = true
    request.port = 4010
  }
  request.method = 'GET'
  request.path = '/v3/user/webhooks/parse/settings'
  request.headers['X-Mock'] = 200
  it('test_user_webhooks_parse_settings_get had the correct response code', function(done) {
    sg.API(request, function (error, response) {
      assert.equal(response.statusCode, 200, 'response code is not correct')
      done();
    })
  });
})

describe('test_user_webhooks_parse_settings__hostname__patch', function () {
  this.timeout(TEST_TIMEOUT_MS);
  var API_KEY = 'SendGrid API Key'
  if(process.env.TRAVIS) {
    var TEST_HOST = process.env.MOCK_HOST
  } else {
    var TEST_HOST = 'localhost'
  }

  var sg = sendgrid(API_KEY, TEST_HOST)

  var request = sg.emptyRequest()
  if(TEST_HOST == 'localhost') {
    request.test = true
    request.port = 4010
  }
  request.body = {
  "send_raw": true,
  "spam_check": false,
  "url": "http://newdomain.com/parse"
};
  request.method = 'PATCH'
  request.path = '/v3/user/webhooks/parse/settings/{hostname}'
  request.headers['X-Mock'] = 200
  it('test_user_webhooks_parse_settings__hostname__patch had the correct response code', function(done) {
    sg.API(request, function (error, response) {
      assert.equal(response.statusCode, 200, 'response code is not correct')
      done();
    })
  });
})

describe('test_user_webhooks_parse_settings__hostname__get', function () {
  this.timeout(TEST_TIMEOUT_MS);
  var API_KEY = 'SendGrid API Key'
  if(process.env.TRAVIS) {
    var TEST_HOST = process.env.MOCK_HOST
  } else {
    var TEST_HOST = 'localhost'
  }

  var sg = sendgrid(API_KEY, TEST_HOST)

  var request = sg.emptyRequest()
  if(TEST_HOST == 'localhost') {
    request.test = true
    request.port = 4010
  }
  request.method = 'GET'
  request.path = '/v3/user/webhooks/parse/settings/{hostname}'
  request.headers['X-Mock'] = 200
  it('test_user_webhooks_parse_settings__hostname__get had the correct response code', function(done) {
    sg.API(request, function (error, response) {
      assert.equal(response.statusCode, 200, 'response code is not correct')
      done();
    })
  });
})

describe('test_user_webhooks_parse_settings__hostname__delete', function () {
  this.timeout(TEST_TIMEOUT_MS);
  var API_KEY = 'SendGrid API Key'
  if(process.env.TRAVIS) {
    var TEST_HOST = process.env.MOCK_HOST
  } else {
    var TEST_HOST = 'localhost'
  }

  var sg = sendgrid(API_KEY, TEST_HOST)

  var request = sg.emptyRequest()
  if(TEST_HOST == 'localhost') {
    request.test = true
    request.port = 4010
  }
  request.body = null;
  request.method = 'DELETE'
  request.path = '/v3/user/webhooks/parse/settings/{hostname}'
  request.headers['X-Mock'] = 204
  it('test_user_webhooks_parse_settings__hostname__delete had the correct response code', function(done) {
    sg.API(request, function (error, response) {
      assert.equal(response.statusCode, 204, 'response code is not correct')
      done();
    })
  });
})

describe('test_user_webhooks_parse_stats_get', function () {
  this.timeout(TEST_TIMEOUT_MS);
  var API_KEY = 'SendGrid API Key'
  if(process.env.TRAVIS) {
    var TEST_HOST = process.env.MOCK_HOST
  } else {
    var TEST_HOST = 'localhost'
  }

  var sg = sendgrid(API_KEY, TEST_HOST)

  var request = sg.emptyRequest()
  if(TEST_HOST == 'localhost') {
    request.test = true
    request.port = 4010
  }
  request.queryParams["aggregated_by"] = 'day'
  request.queryParams["limit"] = 'test_string'
  request.queryParams["start_date"] = '2016-01-01'
  request.queryParams["end_date"] = '2016-04-01'
  request.queryParams["offset"] = 'test_string'

  request.method = 'GET'
  request.path = '/v3/user/webhooks/parse/stats'
  request.headers['X-Mock'] = 200
  it('test_user_webhooks_parse_stats_get had the correct response code', function(done) {
    sg.API(request, function (error, response) {
      assert.equal(response.statusCode, 200, 'response code is not correct')
      done();
    })
  });
})

describe('test_whitelabel_domains_post', function () {
  this.timeout(TEST_TIMEOUT_MS);
  var API_KEY = 'SendGrid API Key'
  if(process.env.TRAVIS) {
    var TEST_HOST = process.env.MOCK_HOST
  } else {
    var TEST_HOST = 'localhost'
  }

  var sg = sendgrid(API_KEY, TEST_HOST)

  var request = sg.emptyRequest()
  if(TEST_HOST == 'localhost') {
    request.test = true
    request.port = 4010
  }
  request.body = {
  "automatic_security": false,
  "custom_spf": true,
  "default": true,
  "domain": "example.com",
  "ips": [
    "192.168.1.1",
    "192.168.1.2"
  ],
  "subdomain": "news",
  "username": "john@example.com"
};
  request.method = 'POST'
  request.path = '/v3/whitelabel/domains'
  request.headers['X-Mock'] = 201
  it('test_whitelabel_domains_post had the correct response code', function(done) {
    sg.API(request, function (error, response) {
      assert.equal(response.statusCode, 201, 'response code is not correct')
      done();
    })
  });
})

describe('test_whitelabel_domains_get', function () {
  this.timeout(TEST_TIMEOUT_MS);
  var API_KEY = 'SendGrid API Key'
  if(process.env.TRAVIS) {
    var TEST_HOST = process.env.MOCK_HOST
  } else {
    var TEST_HOST = 'localhost'
  }

  var sg = sendgrid(API_KEY, TEST_HOST)

  var request = sg.emptyRequest()
  if(TEST_HOST == 'localhost') {
    request.test = true
    request.port = 4010
  }
  request.queryParams["username"] = 'test_string'
  request.queryParams["domain"] = 'test_string'
  request.queryParams["exclude_subusers"] = 'true'
  request.queryParams["limit"] = '1'
  request.queryParams["offset"] = '1'

  request.method = 'GET'
  request.path = '/v3/whitelabel/domains'
  request.headers['X-Mock'] = 200
  it('test_whitelabel_domains_get had the correct response code', function(done) {
    sg.API(request, function (error, response) {
      assert.equal(response.statusCode, 200, 'response code is not correct')
      done();
    })
  });
})

describe('test_whitelabel_domains_default_get', function () {
  this.timeout(TEST_TIMEOUT_MS);
  var API_KEY = 'SendGrid API Key'
  if(process.env.TRAVIS) {
    var TEST_HOST = process.env.MOCK_HOST
  } else {
    var TEST_HOST = 'localhost'
  }

  var sg = sendgrid(API_KEY, TEST_HOST)

  var request = sg.emptyRequest()
  if(TEST_HOST == 'localhost') {
    request.test = true
    request.port = 4010
  }
  request.method = 'GET'
  request.path = '/v3/whitelabel/domains/default'
  request.headers['X-Mock'] = 200
  it('test_whitelabel_domains_default_get had the correct response code', function(done) {
    sg.API(request, function (error, response) {
      assert.equal(response.statusCode, 200, 'response code is not correct')
      done();
    })
  });
})

describe('test_whitelabel_domains_subuser_get', function () {
  this.timeout(TEST_TIMEOUT_MS);
  var API_KEY = 'SendGrid API Key'
  if(process.env.TRAVIS) {
    var TEST_HOST = process.env.MOCK_HOST
  } else {
    var TEST_HOST = 'localhost'
  }

  var sg = sendgrid(API_KEY, TEST_HOST)

  var request = sg.emptyRequest()
  if(TEST_HOST == 'localhost') {
    request.test = true
    request.port = 4010
  }
  request.method = 'GET'
  request.path = '/v3/whitelabel/domains/subuser'
  request.headers['X-Mock'] = 200
  it('test_whitelabel_domains_subuser_get had the correct response code', function(done) {
    sg.API(request, function (error, response) {
      assert.equal(response.statusCode, 200, 'response code is not correct')
      done();
    })
  });
})

describe('test_whitelabel_domains_subuser_delete', function () {
  this.timeout(TEST_TIMEOUT_MS);
  var API_KEY = 'SendGrid API Key'
  if(process.env.TRAVIS) {
    var TEST_HOST = process.env.MOCK_HOST
  } else {
    var TEST_HOST = 'localhost'
  }

  var sg = sendgrid(API_KEY, TEST_HOST)

  var request = sg.emptyRequest()
  if(TEST_HOST == 'localhost') {
    request.test = true
    request.port = 4010
  }
  request.body = null;
  request.method = 'DELETE'
  request.path = '/v3/whitelabel/domains/subuser'
  request.headers['X-Mock'] = 204
  it('test_whitelabel_domains_subuser_delete had the correct response code', function(done) {
    sg.API(request, function (error, response) {
      assert.equal(response.statusCode, 204, 'response code is not correct')
      done();
    })
  });
})

describe('test_whitelabel_domains__domain_id__patch', function () {
  this.timeout(TEST_TIMEOUT_MS);
  var API_KEY = 'SendGrid API Key'
  if(process.env.TRAVIS) {
    var TEST_HOST = process.env.MOCK_HOST
  } else {
    var TEST_HOST = 'localhost'
  }

  var sg = sendgrid(API_KEY, TEST_HOST)

  var request = sg.emptyRequest()
  if(TEST_HOST == 'localhost') {
    request.test = true
    request.port = 4010
  }
  request.body = {
  "custom_spf": true,
  "default": false
};
  request.method = 'PATCH'
  request.path = '/v3/whitelabel/domains/{domain_id}'
  request.headers['X-Mock'] = 200
  it('test_whitelabel_domains__domain_id__patch had the correct response code', function(done) {
    sg.API(request, function (error, response) {
      assert.equal(response.statusCode, 200, 'response code is not correct')
      done();
    })
  });
})

describe('test_whitelabel_domains__domain_id__get', function () {
  this.timeout(TEST_TIMEOUT_MS);
  var API_KEY = 'SendGrid API Key'
  if(process.env.TRAVIS) {
    var TEST_HOST = process.env.MOCK_HOST
  } else {
    var TEST_HOST = 'localhost'
  }

  var sg = sendgrid(API_KEY, TEST_HOST)

  var request = sg.emptyRequest()
  if(TEST_HOST == 'localhost') {
    request.test = true
    request.port = 4010
  }
  request.method = 'GET'
  request.path = '/v3/whitelabel/domains/{domain_id}'
  request.headers['X-Mock'] = 200
  it('test_whitelabel_domains__domain_id__get had the correct response code', function(done) {
    sg.API(request, function (error, response) {
      assert.equal(response.statusCode, 200, 'response code is not correct')
      done();
    })
  });
})

describe('test_whitelabel_domains__domain_id__delete', function () {
  this.timeout(TEST_TIMEOUT_MS);
  var API_KEY = 'SendGrid API Key'
  if(process.env.TRAVIS) {
    var TEST_HOST = process.env.MOCK_HOST
  } else {
    var TEST_HOST = 'localhost'
  }

  var sg = sendgrid(API_KEY, TEST_HOST)

  var request = sg.emptyRequest()
  if(TEST_HOST == 'localhost') {
    request.test = true
    request.port = 4010
  }
  request.body = null;
  request.method = 'DELETE'
  request.path = '/v3/whitelabel/domains/{domain_id}'
  request.headers['X-Mock'] = 204
  it('test_whitelabel_domains__domain_id__delete had the correct response code', function(done) {
    sg.API(request, function (error, response) {
      assert.equal(response.statusCode, 204, 'response code is not correct')
      done();
    })
  });
})

describe('test_whitelabel_domains__domain_id__subuser_post', function () {
  this.timeout(TEST_TIMEOUT_MS);
  var API_KEY = 'SendGrid API Key'
  if(process.env.TRAVIS) {
    var TEST_HOST = process.env.MOCK_HOST
  } else {
    var TEST_HOST = 'localhost'
  }

  var sg = sendgrid(API_KEY, TEST_HOST)

  var request = sg.emptyRequest()
  if(TEST_HOST == 'localhost') {
    request.test = true
    request.port = 4010
  }
  request.body = {
  "username": "jane@example.com"
};
  request.method = 'POST'
  request.path = '/v3/whitelabel/domains/{domain_id}/subuser'
  request.headers['X-Mock'] = 201
  it('test_whitelabel_domains__domain_id__subuser_post had the correct response code', function(done) {
    sg.API(request, function (error, response) {
      assert.equal(response.statusCode, 201, 'response code is not correct')
      done();
    })
  });
})

describe('test_whitelabel_domains__id__ips_post', function () {
  this.timeout(TEST_TIMEOUT_MS);
  var API_KEY = 'SendGrid API Key'
  if(process.env.TRAVIS) {
    var TEST_HOST = process.env.MOCK_HOST
  } else {
    var TEST_HOST = 'localhost'
  }

  var sg = sendgrid(API_KEY, TEST_HOST)

  var request = sg.emptyRequest()
  if(TEST_HOST == 'localhost') {
    request.test = true
    request.port = 4010
  }
  request.body = {
  "ip": "192.168.0.1"
};
  request.method = 'POST'
  request.path = '/v3/whitelabel/domains/{id}/ips'
  request.headers['X-Mock'] = 200
  it('test_whitelabel_domains__id__ips_post had the correct response code', function(done) {
    sg.API(request, function (error, response) {
      assert.equal(response.statusCode, 200, 'response code is not correct')
      done();
    })
  });
})

describe('test_whitelabel_domains__id__ips__ip__delete', function () {
  this.timeout(TEST_TIMEOUT_MS);
  var API_KEY = 'SendGrid API Key'
  if(process.env.TRAVIS) {
    var TEST_HOST = process.env.MOCK_HOST
  } else {
    var TEST_HOST = 'localhost'
  }

  var sg = sendgrid(API_KEY, TEST_HOST)

  var request = sg.emptyRequest()
  if(TEST_HOST == 'localhost') {
    request.test = true
    request.port = 4010
  }
  request.body = null;
  request.method = 'DELETE'
  request.path = '/v3/whitelabel/domains/{id}/ips/{ip}'
  request.headers['X-Mock'] = 200
  it('test_whitelabel_domains__id__ips__ip__delete had the correct response code', function(done) {
    sg.API(request, function (error, response) {
      assert.equal(response.statusCode, 200, 'response code is not correct')
      done();
    })
  });
})

describe('test_whitelabel_domains__id__validate_post', function () {
  this.timeout(TEST_TIMEOUT_MS);
  var API_KEY = 'SendGrid API Key'
  if(process.env.TRAVIS) {
    var TEST_HOST = process.env.MOCK_HOST
  } else {
    var TEST_HOST = 'localhost'
  }

  var sg = sendgrid(API_KEY, TEST_HOST)

  var request = sg.emptyRequest()
  if(TEST_HOST == 'localhost') {
    request.test = true
    request.port = 4010
  }
  request.body = null;
  request.method = 'POST'
  request.path = '/v3/whitelabel/domains/{id}/validate'
  request.headers['X-Mock'] = 200
  it('test_whitelabel_domains__id__validate_post had the correct response code', function(done) {
    sg.API(request, function (error, response) {
      assert.equal(response.statusCode, 200, 'response code is not correct')
      done();
    })
  });
})

describe('test_whitelabel_ips_post', function () {
  this.timeout(TEST_TIMEOUT_MS);
  var API_KEY = 'SendGrid API Key'
  if(process.env.TRAVIS) {
    var TEST_HOST = process.env.MOCK_HOST
  } else {
    var TEST_HOST = 'localhost'
  }

  var sg = sendgrid(API_KEY, TEST_HOST)

  var request = sg.emptyRequest()
  if(TEST_HOST == 'localhost') {
    request.test = true
    request.port = 4010
  }
  request.body = {
  "domain": "example.com",
  "ip": "192.168.1.1",
  "subdomain": "email"
};
  request.method = 'POST'
  request.path = '/v3/whitelabel/ips'
  request.headers['X-Mock'] = 201
  it('test_whitelabel_ips_post had the correct response code', function(done) {
    sg.API(request, function (error, response) {
      assert.equal(response.statusCode, 201, 'response code is not correct')
      done();
    })
  });
})

describe('test_whitelabel_ips_get', function () {
  this.timeout(TEST_TIMEOUT_MS);
  var API_KEY = 'SendGrid API Key'
  if(process.env.TRAVIS) {
    var TEST_HOST = process.env.MOCK_HOST
  } else {
    var TEST_HOST = 'localhost'
  }

  var sg = sendgrid(API_KEY, TEST_HOST)

  var request = sg.emptyRequest()
  if(TEST_HOST == 'localhost') {
    request.test = true
    request.port = 4010
  }
  request.queryParams["ip"] = 'test_string'
  request.queryParams["limit"] = '1'
  request.queryParams["offset"] = '1'

  request.method = 'GET'
  request.path = '/v3/whitelabel/ips'
  request.headers['X-Mock'] = 200
  it('test_whitelabel_ips_get had the correct response code', function(done) {
    sg.API(request, function (error, response) {
      assert.equal(response.statusCode, 200, 'response code is not correct')
      done();
    })
  });
})

describe('test_whitelabel_ips__id__get', function () {
  this.timeout(TEST_TIMEOUT_MS);
  var API_KEY = 'SendGrid API Key'
  if(process.env.TRAVIS) {
    var TEST_HOST = process.env.MOCK_HOST
  } else {
    var TEST_HOST = 'localhost'
  }

  var sg = sendgrid(API_KEY, TEST_HOST)

  var request = sg.emptyRequest()
  if(TEST_HOST == 'localhost') {
    request.test = true
    request.port = 4010
  }
  request.method = 'GET'
  request.path = '/v3/whitelabel/ips/{id}'
  request.headers['X-Mock'] = 200
  it('test_whitelabel_ips__id__get had the correct response code', function(done) {
    sg.API(request, function (error, response) {
      assert.equal(response.statusCode, 200, 'response code is not correct')
      done();
    })
  });
})

describe('test_whitelabel_ips__id__delete', function () {
  this.timeout(TEST_TIMEOUT_MS);
  var API_KEY = 'SendGrid API Key'
  if(process.env.TRAVIS) {
    var TEST_HOST = process.env.MOCK_HOST
  } else {
    var TEST_HOST = 'localhost'
  }

  var sg = sendgrid(API_KEY, TEST_HOST)

  var request = sg.emptyRequest()
  if(TEST_HOST == 'localhost') {
    request.test = true
    request.port = 4010
  }
  request.body = null;
  request.method = 'DELETE'
  request.path = '/v3/whitelabel/ips/{id}'
  request.headers['X-Mock'] = 204
  it('test_whitelabel_ips__id__delete had the correct response code', function(done) {
    sg.API(request, function (error, response) {
      assert.equal(response.statusCode, 204, 'response code is not correct')
      done();
    })
  });
})

describe('test_whitelabel_ips__id__validate_post', function () {
  this.timeout(TEST_TIMEOUT_MS);
  var API_KEY = 'SendGrid API Key'
  if(process.env.TRAVIS) {
    var TEST_HOST = process.env.MOCK_HOST
  } else {
    var TEST_HOST = 'localhost'
  }

  var sg = sendgrid(API_KEY, TEST_HOST)

  var request = sg.emptyRequest()
  if(TEST_HOST == 'localhost') {
    request.test = true
    request.port = 4010
  }
  request.body = null;
  request.method = 'POST'
  request.path = '/v3/whitelabel/ips/{id}/validate'
  request.headers['X-Mock'] = 200
  it('test_whitelabel_ips__id__validate_post had the correct response code', function(done) {
    sg.API(request, function (error, response) {
      assert.equal(response.statusCode, 200, 'response code is not correct')
      done();
    })
  });
})

describe('test_whitelabel_links_post', function () {
  this.timeout(TEST_TIMEOUT_MS);
  var API_KEY = 'SendGrid API Key'
  if(process.env.TRAVIS) {
    var TEST_HOST = process.env.MOCK_HOST
  } else {
    var TEST_HOST = 'localhost'
  }

  var sg = sendgrid(API_KEY, TEST_HOST)

  var request = sg.emptyRequest()
  if(TEST_HOST == 'localhost') {
    request.test = true
    request.port = 4010
  }
  request.body = {
  "default": true,
  "domain": "example.com",
  "subdomain": "mail"
};
  request.queryParams["limit"] = '1'
  request.queryParams["offset"] = '1'

  request.method = 'POST'
  request.path = '/v3/whitelabel/links'
  request.headers['X-Mock'] = 201
  it('test_whitelabel_links_post had the correct response code', function(done) {
    sg.API(request, function (error, response) {
      assert.equal(response.statusCode, 201, 'response code is not correct')
      done();
    })
  });
})

describe('test_whitelabel_links_get', function () {
  this.timeout(TEST_TIMEOUT_MS);
  var API_KEY = 'SendGrid API Key'
  if(process.env.TRAVIS) {
    var TEST_HOST = process.env.MOCK_HOST
  } else {
    var TEST_HOST = 'localhost'
  }

  var sg = sendgrid(API_KEY, TEST_HOST)

  var request = sg.emptyRequest()
  if(TEST_HOST == 'localhost') {
    request.test = true
    request.port = 4010
  }
  request.queryParams["limit"] = '1'

  request.method = 'GET'
  request.path = '/v3/whitelabel/links'
  request.headers['X-Mock'] = 200
  it('test_whitelabel_links_get had the correct response code', function(done) {
    sg.API(request, function (error, response) {
      assert.equal(response.statusCode, 200, 'response code is not correct')
      done();
    })
  });
})

describe('test_whitelabel_links_default_get', function () {
  this.timeout(TEST_TIMEOUT_MS);
  var API_KEY = 'SendGrid API Key'
  if(process.env.TRAVIS) {
    var TEST_HOST = process.env.MOCK_HOST
  } else {
    var TEST_HOST = 'localhost'
  }

  var sg = sendgrid(API_KEY, TEST_HOST)

  var request = sg.emptyRequest()
  if(TEST_HOST == 'localhost') {
    request.test = true
    request.port = 4010
  }
  request.queryParams["domain"] = 'test_string'

  request.method = 'GET'
  request.path = '/v3/whitelabel/links/default'
  request.headers['X-Mock'] = 200
  it('test_whitelabel_links_default_get had the correct response code', function(done) {
    sg.API(request, function (error, response) {
      assert.equal(response.statusCode, 200, 'response code is not correct')
      done();
    })
  });
})

describe('test_whitelabel_links_subuser_get', function () {
  this.timeout(TEST_TIMEOUT_MS);
  var API_KEY = 'SendGrid API Key'
  if(process.env.TRAVIS) {
    var TEST_HOST = process.env.MOCK_HOST
  } else {
    var TEST_HOST = 'localhost'
  }

  var sg = sendgrid(API_KEY, TEST_HOST)

  var request = sg.emptyRequest()
  if(TEST_HOST == 'localhost') {
    request.test = true
    request.port = 4010
  }
  request.queryParams["username"] = 'test_string'

  request.method = 'GET'
  request.path = '/v3/whitelabel/links/subuser'
  request.headers['X-Mock'] = 200
  it('test_whitelabel_links_subuser_get had the correct response code', function(done) {
    sg.API(request, function (error, response) {
      assert.equal(response.statusCode, 200, 'response code is not correct')
      done();
    })
  });
})

describe('test_whitelabel_links_subuser_delete', function () {
  this.timeout(TEST_TIMEOUT_MS);
  var API_KEY = 'SendGrid API Key'
  if(process.env.TRAVIS) {
    var TEST_HOST = process.env.MOCK_HOST
  } else {
    var TEST_HOST = 'localhost'
  }

  var sg = sendgrid(API_KEY, TEST_HOST)

  var request = sg.emptyRequest()
  if(TEST_HOST == 'localhost') {
    request.test = true
    request.port = 4010
  }
  request.body = null;
  request.queryParams["username"] = 'test_string'

  request.method = 'DELETE'
  request.path = '/v3/whitelabel/links/subuser'
  request.headers['X-Mock'] = 204
  it('test_whitelabel_links_subuser_delete had the correct response code', function(done) {
    sg.API(request, function (error, response) {
      assert.equal(response.statusCode, 204, 'response code is not correct')
      done();
    })
  });
})

describe('test_whitelabel_links__id__patch', function () {
  this.timeout(TEST_TIMEOUT_MS);
  var API_KEY = 'SendGrid API Key'
  if(process.env.TRAVIS) {
    var TEST_HOST = process.env.MOCK_HOST
  } else {
    var TEST_HOST = 'localhost'
  }

  var sg = sendgrid(API_KEY, TEST_HOST)

  var request = sg.emptyRequest()
  if(TEST_HOST == 'localhost') {
    request.test = true
    request.port = 4010
  }
  request.body = {
  "default": true
};
  request.method = 'PATCH'
  request.path = '/v3/whitelabel/links/{id}'
  request.headers['X-Mock'] = 200
  it('test_whitelabel_links__id__patch had the correct response code', function(done) {
    sg.API(request, function (error, response) {
      assert.equal(response.statusCode, 200, 'response code is not correct')
      done();
    })
  });
})

describe('test_whitelabel_links__id__get', function () {
  this.timeout(TEST_TIMEOUT_MS);
  var API_KEY = 'SendGrid API Key'
  if(process.env.TRAVIS) {
    var TEST_HOST = process.env.MOCK_HOST
  } else {
    var TEST_HOST = 'localhost'
  }

  var sg = sendgrid(API_KEY, TEST_HOST)

  var request = sg.emptyRequest()
  if(TEST_HOST == 'localhost') {
    request.test = true
    request.port = 4010
  }
  request.method = 'GET'
  request.path = '/v3/whitelabel/links/{id}'
  request.headers['X-Mock'] = 200
  it('test_whitelabel_links__id__get had the correct response code', function(done) {
    sg.API(request, function (error, response) {
      assert.equal(response.statusCode, 200, 'response code is not correct')
      done();
    })
  });
})

describe('test_whitelabel_links__id__delete', function () {
  this.timeout(TEST_TIMEOUT_MS);
  var API_KEY = 'SendGrid API Key'
  if(process.env.TRAVIS) {
    var TEST_HOST = process.env.MOCK_HOST
  } else {
    var TEST_HOST = 'localhost'
  }

  var sg = sendgrid(API_KEY, TEST_HOST)

  var request = sg.emptyRequest()
  if(TEST_HOST == 'localhost') {
    request.test = true
    request.port = 4010
  }
  request.body = null;
  request.method = 'DELETE'
  request.path = '/v3/whitelabel/links/{id}'
  request.headers['X-Mock'] = 204
  it('test_whitelabel_links__id__delete had the correct response code', function(done) {
    sg.API(request, function (error, response) {
      assert.equal(response.statusCode, 204, 'response code is not correct')
      done();
    })
  });
})

describe('test_whitelabel_links__id__validate_post', function () {
  this.timeout(TEST_TIMEOUT_MS);
  var API_KEY = 'SendGrid API Key'
  if(process.env.TRAVIS) {
    var TEST_HOST = process.env.MOCK_HOST
  } else {
    var TEST_HOST = 'localhost'
  }

  var sg = sendgrid(API_KEY, TEST_HOST)

  var request = sg.emptyRequest()
  if(TEST_HOST == 'localhost') {
    request.test = true
    request.port = 4010
  }
  request.body = null;
  request.method = 'POST'
  request.path = '/v3/whitelabel/links/{id}/validate'
  request.headers['X-Mock'] = 200
  it('test_whitelabel_links__id__validate_post had the correct response code', function(done) {
    sg.API(request, function (error, response) {
      assert.equal(response.statusCode, 200, 'response code is not correct')
      done();
    })
  });
})

describe('test_whitelabel_links__link_id__subuser_post', function () {
  this.timeout(TEST_TIMEOUT_MS);
  var API_KEY = 'SendGrid API Key'
  if(process.env.TRAVIS) {
    var TEST_HOST = process.env.MOCK_HOST
  } else {
    var TEST_HOST = 'localhost'
  }

  var sg = sendgrid(API_KEY, TEST_HOST)

  var request = sg.emptyRequest()
  if(TEST_HOST == 'localhost') {
    request.test = true
    request.port = 4010
  }
  request.body = {
  "username": "jane@example.com"
};
  request.method = 'POST'
  request.path = '/v3/whitelabel/links/{link_id}/subuser'
  request.headers['X-Mock'] = 200
  it('test_whitelabel_links__link_id__subuser_post had the correct response code', function(done) {
    sg.API(request, function (error, response) {
      assert.equal(response.statusCode, 200, 'response code is not correct')
      done();
    })
  });
})

after(function() {
  prism.kill();
})<|MERGE_RESOLUTION|>--- conflicted
+++ resolved
@@ -4681,13 +4681,8 @@
   });
 })
 
-<<<<<<< HEAD
 describe('test_suppression_spam_report__email__get', function () {
   this.timeout(TEST_TIMEOUT_MS);
-=======
-describe('test_suppression_spam_reports__email__get', function () {
-  this.timeout(30000);
->>>>>>> 8f9004a7
   var API_KEY = 'SendGrid API Key'
   if(process.env.TRAVIS) {
     var TEST_HOST = process.env.MOCK_HOST
