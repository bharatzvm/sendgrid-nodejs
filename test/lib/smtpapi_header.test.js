--- conflicted
+++ resolved
@@ -98,8 +98,6 @@
       header.addFilterSetting('footer', 'text/html', '<b>boo</b>');
       JSON.parse(header.toJson()).should.eql(header);
     });
-<<<<<<< HEAD
-=======
 
     it('should not include the "to" parameter when there are none', function() {
       header.setCategory('nothing');
@@ -135,6 +133,5 @@
 
       assert(!_.isEmpty(JSON.parse(json).filters), 'should be empty');
     });
->>>>>>> c63d681b
   });
 });