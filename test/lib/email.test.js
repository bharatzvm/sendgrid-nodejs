var Email = require('../../lib/email');
var fs = require('fs');

var default_payload = {
  to        : 'david.tomberlin@sendgrid.com',
  from      : 'kyle.partridge@sendgrid.com',
  subject   : 'Subject',
  text      : 'This is an email.'
};

var files = [
  __dirname + '/../assets/logo.png',
  __dirname + '/../assets/sendgrid.txt'
]

describe('Email', function () {
  it('should allow attributes to be set in the constructor', function() {
    var payload     = Object.create(default_payload);
    var email       = new Email(payload);
    for (var key in payload) {
      expect(payload[key]).to.eql(email[key]);
    }
  });

  describe("#toWebFormat", function() {
    it('should return a Web Api format as expected', function() {
      var payload     = Object.create(default_payload);
      var email       = new Email(payload);
      var format      = email.toWebFormat();

      expect(format.to).to.equal(payload.to);
      expect(format.from).to.equal(payload.from);
      expect(format.subject).to.equal(payload.subject);
      expect(format.text).to.equal(payload.text);
      expect(format.fromname).to.be.empty;
      expect(format.toname).to.be.empty;
    });

    it('should have multiple TOs if as an array', function() {
      var payload     = Object.create(default_payload);
      payload.to      = ['david.tomberlin@sendgrid.com', 'otherguy@sendgrid.com'];
      var email       = new Email(payload);
      var format      = email.toWebFormat();

      expect(format.to).to.equal(payload.to);
    });

    it('should not have multiple TOs if as an array but also set on smtpapi via addTo', function() {
      var payload     = Object.create(default_payload);
      payload.to      = ['david.tomberlin@sendgrid.com', 'otherguy@sendgrid.com'];
      var email       = new Email(payload);
      email.addTo(payload.to[0]);
      email.addTo(payload.to[1]);

      var format      = email.toWebFormat();

      expect(format.to).to.equal(payload.from);
    });

    it('should have multiple BCCs if as an array', function() {
      var payload     = Object.create(default_payload);
      payload.bcc     = ['david.tomberlin@sendgrid.com', 'otherguy@sendgrid.com'];
      var email       = new Email(payload);
      var format      = email.toWebFormat();

      expect(format.bcc).to.equal(payload.bcc);
    });

    it('should have multiple CCs if as an array', function() {
      var payload     = Object.create(default_payload);
      payload.cc     = ['david.tomberlin@sendgrid.com', 'otherguy@sendgrid.com'];
      var email       = new Email(payload);
      var format      = email.toWebFormat();

      expect(format.cc).to.equal(payload.cc);
    });

    it('should not have a field for undefined file', function() {
      var payload     = Object.create(default_payload);
      var email       = new Email(payload);
      var format      = email.toWebFormat();

      expect(format.to).to.equal(payload.to);
      expect(format.from).to.equal(payload.from);
      expect(format.subject).to.equal(payload.subject);
      expect(format.text).to.equal(payload.text);
      expect(format.fromname).to.be.empty;
      expect(format.toname).to.be.empty;
      expect(format['files[undefined]']).to.be.undefined;
    });

    it('should not have a field for undefined file even with Array prototype overridden', function() {
      
      Array.prototype['testMethod'] = function() {
        return 'testMethod';
      };
      
      var payload     = Object.create(default_payload);
      var email       = new Email(payload);
      var format      = email.toWebFormat();

      expect(format.to).to.equal(payload.to);
      expect(format.from).to.equal(payload.from);
      expect(format.subject).to.equal(payload.subject);
      expect(format.text).to.equal(payload.text);
      expect(format.fromname).to.be.empty;
      expect(format.toname).to.be.empty;
      expect(format['files[undefined]']).to.be.undefined;
    });
    
    it('should not have a to address if there is no to or no smtpapi.', function() {
      var payload     = Object.create(default_payload);
      var email       = new Email({from: 'test@test.com', subject: 'testing', text: 'testing'});  
      var format = email.toWebFormat();
      expect(format.to).to.be.empty;
    });

    it('should have a to address if there is no to but there is an smtpapi to', function() {
      var payload     = Object.create(default_payload);
      payload.to      = "";
      var email       = new Email(payload);
      email.addTo("test@test.com");
      var format = email.toWebFormat();

      expect(JSON.parse(format['x-smtpapi']).to).to.not.be.empty;
      expect(format.to).to.not.be.empty; 
    });

    it("should set a fromname if one is provided", function() {
      var payload     = Object.create(default_payload);
      var email       = new Email({from: 'test@test.com', fromname:'Tester T. Testerson', subject: 'testing', text: 'testing'});
      var format = email.toWebFormat();

      expect(format.fromname).to.equal('Tester T. Testerson');
    });

    it("should set a toname if one is provided", function() {
      var payload     = Object.create(default_payload);
      var email       = new Email({from: 'test@test.com', to:'test@test.com', toname:'Tester T. Testerson', subject: 'testing', text: 'testing'});
      var format = email.toWebFormat();

      expect(format.toname).to.equal('Tester T. Testerson');
    });

    it("should set multiple tonames if several are provided", function() {
      var payload     = Object.create(default_payload);
      var email       = new Email({from: 'test@test.com', to: ['test@test.com', 'test2@test.com'], toname:['Tester T. Testerson', 'Test2 M. Testerson'], subject: 'testing', text: 'testing'});
      var format = email.toWebFormat();

      expect(format.toname[0]).to.equal('Tester T. Testerson');
      expect(format.toname[1]).to.equal('Test2 M. Testerson');
    });
  });

  it('should be possible to setFrom', function() {
    var email = new Email();
    expect(email.from).to.be.empty;
    email.setFrom('kyle.partridge@sendgrid.com');
    expect(email.from).to.eql('kyle.partridge@sendgrid.com');
  });

  it('should be possible to setSubject', function() {
    var email = new Email();
    expect(email.subject).to.be.empty;
    email.setSubject('A subject');
    expect(email.subject).to.eql('A subject');
  });

  it('should be possible to setText', function() {
    var email = new Email();
    expect(email.text).to.be.empty;
    email.setText('Some text');
    expect(email.text).to.eql('Some text');
  });

  it('should be possible to setHtml', function() {
    var email = new Email();
    expect(email.html).to.be.empty;
    email.setHtml('<p>Some html</p>');
    expect(email.html).to.eql('<p>Some html</p>');
  });

<<<<<<< HEAD
  it('should be possible to addUniqueArg', function() {
    var email = new Email();
    expect(email.smtpapi.header.unique_args).to.eql({});
    email.addUniqueArg('unique_arg1', 'value');
    expect(email.smtpapi.header.unique_args).to.eql({unique_arg1: 'value'});
    email.addUniqueArg('unique_arg2', 'value');
    expect(email.smtpapi.header.unique_args).to.eql({unique_arg1: 'value', unique_arg2: 'value'});
  });

  it('should be possible to setUniqueArgs', function() {
    var email = new Email();
    expect(email.smtpapi.header.unique_args).to.eql({});
    email.setUniqueArgs({unique_arg1: 'value'});
    expect(email.smtpapi.header.unique_args).to.eql({unique_arg1: 'value'});
    email.setUniqueArgs({unique_arg2: 'value'});
    expect(email.smtpapi.header.unique_args).to.eql({unique_arg2: 'value'});
  });

  it('should be possible to setUniqueArgs and addUniqueArg', function() {
    var email = new Email();
    expect(email.smtpapi.header.unique_args).to.eql({});
    email.setUniqueArgs({unique_arg1: 'value'});
    expect(email.smtpapi.header.unique_args).to.eql({unique_arg1: 'value'});
    email.addUniqueArg('unique_arg2', 'value');
    expect(email.smtpapi.header.unique_args).to.eql({unique_arg1: 'value', unique_arg2: 'value'});
=======
  it('should be possible to addCc', function() {
    var email = new Email();
    expect(email.cc).to.eql([]);
    email.addCc('sorin@domain.com');
    expect(email.cc).to.eql(['sorin@domain.com']);
    email.addCc('sorin2@domain.com');
    expect(email.cc).to.eql(['sorin@domain.com', 'sorin2@domain.com']);
  });

  it('should be possible to setCcs', function() {
    var email = new Email();
    expect(email.cc).to.eql([]);
    email.setCcs(['sorin@domain.com']);
    expect(email.cc).to.eql(['sorin@domain.com']);
    email.setCcs(['sorin2@domain.com']);
    expect(email.cc).to.eql(['sorin2@domain.com']);
  });

  it('should be possible to setCcs and addCc', function() {
    var email = new Email();
    expect(email.cc).to.eql([]);
    email.setCcs(['sorin@domain.com']);
    expect(email.cc).to.eql(['sorin@domain.com']);
    email.addCc('sorin2@domain.com');
    expect(email.cc).to.eql(['sorin@domain.com', 'sorin2@domain.com']);
>>>>>>> 557292a2
  });

  describe('files', function() {
    it('should support adding attachments via path', function() {
      var email = new Email();
      email.addFile({filename: 'path-image.png', path: files[0]});
      expect(email.files[0].filename).to.equal('path-image.png');
      expect(email.files[0].contentType).to.equal('image/png');
    });

    it('should support attachments via url', function() {
      var email = new Email();
      email.addFile({filename: 'url-image.jpg', url: 'http://i.imgur.com/2fDh8.jpg'});
      expect(email.files[0].filename).to.equal('url-image.jpg');
      expect(email.files[0].contentType).to.equal('image/jpeg');
    });

    it('should support attachments via content', function() {
      var email = new Email();
      fs.readFile(files[0], function(err, data) {
        expect(err).to.not.be.ok;
        email.addFile({filename: 'content-image.png', content: data, contentType: 'image/png'});
        expect(email.files[0].filename).to.equal('content-image.png');
        expect(email.files[0].contentType).to.equal('image/png');
      });
    });

    it('should support inline content', function() {
      var email = new Email();
      fs.readFile(files[0], function(err, data) {
        expect(err).to.not.be.ok;
        email.addFile({filename: 'content-image.png', content: data, contentType: 'image/png', cid: 'testcid'});
        expect(email.files[0].cid).to.equal('testcid');
        expect(email.files[0].filename).to.equal('content-image.png');
        expect(email.files[0].contentType).to.equal('image/png');
      });
    });
  });

  describe('custom headers', function() {
    var mail;
    var custom_headers = {cow: 'moo', panda: 'brawr'};
    beforeEach(function() {
      mail = new Email();
    });

    it('should allow setting custom headers via setHeaders', function() {
      mail.setHeaders(custom_headers);
      expect(mail.headers).to.eql(custom_headers);
    });

    it('should allow setting custom headers with key, value approach', function() {
      mail.addHeader('fox', 'hound');
      expect(mail.headers.fox).to.eql('hound');
    });

    it('should overwrite headers when calling addHeader with the same value', function() {
      mail.addHeader(custom_headers);
      expect(mail.headers).to.eql(custom_headers);
      mail.addHeader('cow', 'in my mind');
      expect(mail.headers).not.to.eql(custom_headers);
      expect(mail.headers.cow).to.eql('in my mind');
    });

    it('should allow setting custom headers one at a time with addHeader as a hash (temporary. deprecate this ability for key, value approach instead)', function() {
      for(var key in custom_headers) {
        var args = {};
        args[key] = custom_headers[key];
        mail.addHeader(args);
      }

      expect(mail.headers).to.eql(custom_headers);
      mail.addHeader({fox: 'hound'});
      expect(mail.headers.fox).to.eql('hound');
    });

  });

  describe('file handling the constructor', function() {
    it('should be able to add content files easily', function(done) {
      var file = {
        filename: 'hello_snowman.txt',
        content: new Buffer("Hello ☃, I hope you don't melt", 'utf-8')
      };
      var email = new Email({
        files: [
          file
        ]
      });

      email.files[0].loadContent(function(error, message) {
        expect(error).to.not.be.true;
        expect(email.files[0].content).to.eql(file.content);
        done();
      });
    });

    it('should be able to add url files easily', function(done) {
      var file = {
        filename: 'icon.jpg',
        url: 'http://i.imgur.com/2fDh8.jpg'
      };
      var email = new Email({
        files: [
          file
        ]
      });

      expect(email.files[0].filename).to.equal(file.filename);
      expect(email.files[0].content).to.eql(file.content);
      expect(email.files[0].contentType).to.equal('image/jpeg');

      email.files[0].loadContent(function(error, message) {
        expect(error).to.not.be.true;
        expect(email.files[0].content).to.not.be.undefined;
        done();
      });
    });

    it('should be able to add path files easily', function(done) {
      var file = {
        path: __dirname + '/../assets/secret.txt'
      };
      var email = new Email({
        files: [
          file
        ]
      });

      email.files[0].loadContent(function(error, message) {
        expect(error).to.not.be.true;
        expect(email.files[0].content).to.not.be.undefined;
        done();
      });
    });

    it('should be able to add filters', function(done) {
      var email = new Email();

      email.addFilter('subscriptiontrack', 'enable', 1)
      email.addFilter('subscriptiontrack', "text/plain", "If you would like to unsubscribe and stop receiving these emails click here: <% %>.")

      expect(email.smtpapi.jsonString()).to.eql("{\"filters\":{\"subscriptiontrack\":{\"settings\":{\"enable\":1,\"text/plain\":\"If you would like to unsubscribe and stop receiving these emails click here: <% %>.\"}}}}");

      done();
    });
  });
});<|MERGE_RESOLUTION|>--- conflicted
+++ resolved
@@ -11,7 +11,7 @@
 var files = [
   __dirname + '/../assets/logo.png',
   __dirname + '/../assets/sendgrid.txt'
-]
+];
 
 describe('Email', function () {
   it('should allow attributes to be set in the constructor', function() {
@@ -90,11 +90,11 @@
     });
 
     it('should not have a field for undefined file even with Array prototype overridden', function() {
-      
-      Array.prototype['testMethod'] = function() {
+
+      Array.prototype.testMethod = function() {
         return 'testMethod';
       };
-      
+
       var payload     = Object.create(default_payload);
       var email       = new Email(payload);
       var format      = email.toWebFormat();
@@ -107,10 +107,10 @@
       expect(format.toname).to.be.empty;
       expect(format['files[undefined]']).to.be.undefined;
     });
-    
+
     it('should not have a to address if there is no to or no smtpapi.', function() {
       var payload     = Object.create(default_payload);
-      var email       = new Email({from: 'test@test.com', subject: 'testing', text: 'testing'});  
+      var email       = new Email({from: 'test@test.com', subject: 'testing', text: 'testing'});
       var format = email.toWebFormat();
       expect(format.to).to.be.empty;
     });
@@ -123,7 +123,7 @@
       var format = email.toWebFormat();
 
       expect(JSON.parse(format['x-smtpapi']).to).to.not.be.empty;
-      expect(format.to).to.not.be.empty; 
+      expect(format.to).to.not.be.empty;
     });
 
     it("should set a fromname if one is provided", function() {
@@ -180,7 +180,6 @@
     expect(email.html).to.eql('<p>Some html</p>');
   });
 
-<<<<<<< HEAD
   it('should be possible to addUniqueArg', function() {
     var email = new Email();
     expect(email.smtpapi.header.unique_args).to.eql({});
@@ -206,7 +205,8 @@
     expect(email.smtpapi.header.unique_args).to.eql({unique_arg1: 'value'});
     email.addUniqueArg('unique_arg2', 'value');
     expect(email.smtpapi.header.unique_args).to.eql({unique_arg1: 'value', unique_arg2: 'value'});
-=======
+  });
+
   it('should be possible to addCc', function() {
     var email = new Email();
     expect(email.cc).to.eql([]);
@@ -232,7 +232,6 @@
     expect(email.cc).to.eql(['sorin@domain.com']);
     email.addCc('sorin2@domain.com');
     expect(email.cc).to.eql(['sorin@domain.com', 'sorin2@domain.com']);
->>>>>>> 557292a2
   });
 
   describe('files', function() {
@@ -372,8 +371,8 @@
     it('should be able to add filters', function(done) {
       var email = new Email();
 
-      email.addFilter('subscriptiontrack', 'enable', 1)
-      email.addFilter('subscriptiontrack', "text/plain", "If you would like to unsubscribe and stop receiving these emails click here: <% %>.")
+      email.addFilter('subscriptiontrack', 'enable', 1);
+      email.addFilter('subscriptiontrack', "text/plain", "If you would like to unsubscribe and stop receiving these emails click here: <% %>.");
 
       expect(email.smtpapi.jsonString()).to.eql("{\"filters\":{\"subscriptiontrack\":{\"settings\":{\"enable\":1,\"text/plain\":\"If you would like to unsubscribe and stop receiving these emails click here: <% %>.\"}}}}");
 
