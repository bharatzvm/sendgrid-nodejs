--- conflicted
+++ resolved
@@ -215,13 +215,9 @@
 7. [Open a Pull Request](https://help.github.com/articles/using-pull-requests/)
     with a clear title and description against the `master` branch. All tests must be passing before we will review the PR.
 
-<<<<<<< HEAD
-If you have any additional questions, please feel free to [email](mailto:dx@sendgrid.com) us or [create an issue](#submit-a-bug-report) in this repo.
-=======
 If you have any additional questions, please feel free to [email](mailto:dx@sendgrid.com) us or create an issue in this repo.
 
 <a name="code-reviews"></a>
 ## Code Reviews
 
-If you can, please look at open PRs and review them. Give feedback and help us merge these PRs much faster! If you don't know how, Github has some [great information on how to review a Pull Request](https://help.github.com/articles/about-pull-request-reviews/).
->>>>>>> c095a9a0
+If you can, please look at open PRs and review them. Give feedback and help us merge these PRs much faster! If you don't know how, Github has some [great information on how to review a Pull Request](https://help.github.com/articles/about-pull-request-reviews/).