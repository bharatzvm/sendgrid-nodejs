"use strict";

var https = require('https');
var http = require('http');
var Step = require('step');
var SmtpapiHeaders = require('./smtpapi_headers');
var FileHandler = require('./file_handler');

/**
 * Class to handle storing the properties relative to an email.
 *
 * @param {Object} params
 *    @param {string|array}   to      The to address(es) of the email
 *    @param {string}         from    The from address of the email
 *    @param {SmtpapiHeaders} smtpapi The SendGrid x-smtpapi headers object
 *    @param {string}         subject The subject of the email
 *    @param {string}         text    The text/plain content of an email
 *    @param {string}         html    The text/html content of an email
 *    @param {string|array}   bcc     The bcc address(es) of the email
 *    @param {Date}           date    The date of the email
 *    @param {object}         headers The custom headers on an email
 */
function Email(params) {

  params = params || {};

  this.to      = params.to      || [];
  this.from    = params.from    || '';
  this.smtpapi = params.smtpapi || new SmtpapiHeaders();
  this.subject = params.subject || '';
  this.text    = params.text    || '';
  this.html    = params.html    || '';
  this.bcc     = params.bcc     || [];
  this.replyto = params.replyto || '';
  this.date    = params.date    || new Date();
  this.headers = params.headers || {};

  // auto handle calling the constructor for the file handler
  this.files = [];
  for (var i in params.files) {
    var file_handler = new FileHandler(params.files[i]);
    this.files.push(file_handler);
  }
}

/**
 * Validates an email. This is used before sending, but
 * can still be invoked programatically
 *
 * @return {Boolean} The result of the validation
 */
Email.prototype.validate = function() {
  //TODO: add validation
};

/**
 * This method sets the headers on an email, if the value passed in is an object.
 *
 * @param {object} val An object of custom headers
 */
Email.prototype.setHeaders = function(val) {
  if (_.isObject(val)) {
    this.headers = val;
  }
};

/**
 * This method will add a header, or multiple headers, to an email.
 *
 * @param {object} val An object of custom headers
 */
Email.prototype.addHeaders = function(val) {
  if (_.isObject(val)) {
    _.extend(this.headers, val);
  }
};

/**
 * This method is a proxy for adding a to address to the SmtpapiHeaders
 *
 * @see SmtpapiHeaders.addTo
 */
Email.prototype.addTo = function(to) {
  this.smtpapi.addTo(to);
};

/**
 * This method is a proxy for the add sub val on the SmtpapiHeaders
 *
 * @see SmtpapiHeaders.addSubVal
 */
Email.prototype.addSubVal = function(key, val) {
  this.smtpapi.addSubVal(key, val);
};

/**
 * This method is a proxy for setting unique args on the SmtpapiHeaders
 *
 * @see SmtpapiHeaders.setUniqueArgs
 */
Email.prototype.setUniqueArgs = function(val) {
  this.smtpapi.setUniqueArgs(val);
};

/**
 * This method is a proxy for adding unique args on the SmtpapiHeaders
 *
 * @see SmtpapiHeaders.addUniqueArgs
 */
Email.prototype.addUniqueArgs = function (val) {
  this.smtpapi.addUniqueArgs(val);
};

/**
 * This method is a proxy for setting categories on the SmtpapiHeaders
 *
 * @see SmtpapiHeaders.setCategory
 */
Email.prototype.setCategory = function(val) {
  this.smtpapi.setCategory(val);
};

/**
 * This method is a proxy for adding categories on the SmtpapiHeaders
 *
 * @see SmtpapiHeaders.addCategory
 */
Email.prototype.addCategory = function(val) {
  this.smtpapi.addCategory(val);
};

/**
 * This method is a proxy for setting sections on the SmtpapiHeaders
 *
 * @see SmtpapiHeaders.setSection
 */
Email.prototype.setSection = function(val) {
  this.smtpapi.setSection(val);
};

/**
 * This method is a proxy for adding sections on the SmtpapiHeaders
 *
 * @see SmtpapiHeaders.addSection
 */
Email.prototype.addSection = function(val) {
  this.smtpapi.addSection(val);
};

/**
 * This method is a proxy for adding a filter setting on the SmtpapiHeaders
 *
 * @see SmtpapiHeaders.addFilterSetting
 */
Email.prototype.addFilterSetting = function(filter, setting, val) {
  this.smtpapi.addFilterSetting(filter, setting, val);
};

/**
 * This method is a proxy for setting a filter setting on the SmtpapiHeaders
 *
 * @see SmtpapiHeaders.setFilterSetting
 */
Email.prototype.setFilterSetting = function(filters) {
  this.smtpapi.setFilterSetting(filters);
};

/**
 * This method adds a file to the email object as an attachment
 * It uses the FileHandler object.
 *
 * @param {object} file_object The file object
 *
 * @see FileHandler
 */
Email.prototype.addFile = function(file_object) {
  this.files.push(new FileHandler(file_object));
};

/**
 * This method is used to process files. It uses step.js to asychronously load the contents of each file.
 *
 * @param {function} callback The callback to call when the method returns
 */
Email.prototype.processFiles = function(callback) {
  var self = this;

<<<<<<< HEAD
  function handleFiles() {
    for(var i in self.files) {
      self.files[i].loadContent(this.parallel());
    }
  };

  function finish(err, messages) {
    if (err) {
      callback(false, messages);
    } else {
      callback(true);
=======
  step(
    function handleFiles() {
      for(var i in self.files) {
        self.files[i].loadContent(this.parallel());
      }
    },
    function finish(err, messages) {
      if (err) {
        callback(false, messages);
      } else {
        callback(true);
      }
>>>>>>> bee3b2fa
    }
  };

  Step(handleFiles, finish);
};

/**
 * This method returns the email object is a format to be consumed by the SendGrid.send
 * using the web api
 *
 * @see SendGrid.send
 */
Email.prototype.toWebFormat = function() {
  var data = {
    to: this.to,
    from: this.from,
    'x-smtpapi': this.smtpapi.toJson(),
    subject: this.subject,
    text: this.text,
    html: this.html,
    bcc: this.bcc,
    replyto: this.replyto,
    headers: JSON.stringify(this.headers)
  };

  this.updateMissingTo(data);

  return data;
};

/**
 * This method returns the email object is a format to be consumed by the SendGrid.smtp
 * using the smtp api
 *
 * @see SendGrid.smtp
 */
Email.prototype.toSmtpFormat = function() {
  var data = {
    to: this.to,
    sender: this.from,
    subject: this.subject,
    body: this.text,
    html: this.html,
    reply_to: this.replyto,
    headers: this.headers
  };
  data.headers['x-smtpapi'] = this.smtpapi.toJson();

  if (_.size(this.files) > 0) {
    var attachments = [];
    _(this.files).each(function(file) {
      attachments.push({filename: file.filename, contents: file.content});
    });
    data.attachments = attachments;
  }

  this.updateMissingTo(data);

  return data;
};

/**
 * There needs to be at least 1 to address, or else the mail won't send.
 * This method modifies the data that will be sent via either Rest or SMTP.
 *
 * @param  {object}  data  The data parameter to send via Rest or SMTP
 */
Email.prototype.updateMissingTo = function(data) {
  if (_.isEmpty(data.to) && this.smtpapi.to && !_.isEmpty(this.smtpapi.to)) {
    data.to = this.from;
  }
};

/**
 * This method is used to show if there are files on this email object
 *
 * @return boolean
 */
Email.prototype.hasFiles = function() {
  return _(this.files).size() > 0;
};

// export the object as the only object in this module
module.exports = Email;<|MERGE_RESOLUTION|>--- conflicted
+++ resolved
@@ -185,7 +185,6 @@
 Email.prototype.processFiles = function(callback) {
   var self = this;
 
-<<<<<<< HEAD
   function handleFiles() {
     for(var i in self.files) {
       self.files[i].loadContent(this.parallel());
@@ -197,20 +196,6 @@
       callback(false, messages);
     } else {
       callback(true);
-=======
-  step(
-    function handleFiles() {
-      for(var i in self.files) {
-        self.files[i].loadContent(this.parallel());
-      }
-    },
-    function finish(err, messages) {
-      if (err) {
-        callback(false, messages);
-      } else {
-        callback(true);
-      }
->>>>>>> bee3b2fa
     }
   };
 
