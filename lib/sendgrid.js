"use strict";

var package_json  = require('./../package.json');
var nodemailer    = require('nodemailer');
var request       = require('request');
var Email         = require('./email');


/*
 * Class for handling communications with SendGrid.
 *
 * @param  {String}  api_user  The SendGrid username.
 * @param  {String}  api_key   The key credentials for SendGrid.
 */
function SendGrid(api_user, api_key) {
  this.api_user     = api_user;
  this.api_key      = api_key;
  this.version      = package_json.version;
  this.SMTP         = "SMTP";
  if (process.env.NODE_ENV == "test") {
    this.SMTP = "STUB";
  }
}

/*
 * Sends an email via web. See .web method for more details.
 *
 */
SendGrid.prototype.send = function(email, callback) {
  this.web(email, callback);
}

/*
 * Sends an email via web and returns true if the
 * message was sent successfully.
 *
 * @param  {Email|Object}  email     An email object or a hash that has
 *                                   the values for the email to be sent.
 * @param  {Function}      callback  A function to call when the processing is done.
 *                                   This parameter is optional.
 */
SendGrid.prototype.web = function(email, callback) {
  var api_user  = this.api_user;
  var api_key   = this.api_key;

  var self = this
    , cb = callback || function() { };

  if (email.constructor !== Email) {
    email = new Email(email);
  }

<<<<<<< HEAD
  function send_web() {
    var req   = request({
      method    : 'POST',
      uri       : "https://sendgrid.com/api/mail.send.json"
    }, function(err, resp, body) {
      if (err) {
        return cb(false, err);
      } else {
        try {
          var json = JSON.parse(body);
          return cb(json.message == 'success', json.errors);
        } catch (err) {
          cb(false, "Invalid JSON response from server");
        }
      } 
    }); 

    var form          = email.toWebFormat();
    form['api_user']  = api_user;
    form['api_key']   = api_key;

    var reqForm = req.form();
    for (var field in form) {
      var value = form[field];
      if (value && value.filename) {
        if (value.cid) {
          reqForm.append("content["+value.filename+"]", value.cid);
        }
        reqForm.append("files["+value.filename+"]", value.content, {filename: value.filename, contentType: value.contentType});
      } else {
        try {
          reqForm.append(field, value);
        } catch(err) {}
=======
  function send_rest() {
    var post_data;
    var options = {
      host: 'sendgrid.com',
      path: '/api/mail.send.json',
      method: 'POST'
    };

    if (email.hasFiles()) {
      post_data = self.getMultipartData(email, boundary);
      var length = 0;
      for (var buf in post_data) {
        length += post_data[buf].length;
      }
      options.headers = {
        'Content-Type': 'multipart/form-data; boundary=' + boundary,
        'Content-Length': length
      };
    } else {
      post_data = self.getPostData(email);
      options.headers = {
        'Content-Type': 'application/x-www-form-urlencoded',
        'Content-Length': post_data.length
      };
    }

    var request = https.request(options, function(res) {
      res.setEncoding('utf8');
      var content = '';
      res.on('data', function(chunk) {
        content += chunk;
      });
      res.on('end', function() {
        try {
          var json = JSON.parse(content);
        } catch (err) {
          return cb(err);
        }

        var err = undefined;
        if (json.message !== 'success') {
          var msg = 'sendgrid error';
          if (json.errors) {
            msg = json.errors.shift();
          }

          return cb(new Error(msg));
        }

        cb(err);
      });
    });

    // If the email has files, it will be a multipart request.
    // TODO: make this feel less dirty.
    if (email.hasFiles()) {
      for (var key in post_data) {
        request.write(post_data[key]);
>>>>>>> 20144cf0
      }
    }
  }

  send_web();
};

/*
 * Sends an email via SMTP and returns true if the
 * message was sent successfully.
 *
 * @param    {Email|Object}  email     An email object or a hash that has
 *                                     the values for the email to be sent.
 * @param    {Function}      callback  A function to call when the processing is done.
 *                                     This parameter is optional.
 */
SendGrid.prototype.smtp = function(email, callback) {
  var self = this
    , smtpTransport
    , cb = callback || function() { };

  // SMTP settings
  smtpTransport = nodemailer.createTransport(this.SMTP, {
    service: 'SendGrid',
    auth: {
      user: this.api_user,
      pass: this.api_key
    }
  });

  function send_smtp() {
    smtpTransport.sendMail(email.toSmtpFormat(), function(error, response) {
      smtpTransport.close();
      if(error) {
        return cb(false, error.data);
      }
      return cb(true, response);
    });
  }

  if (email.constructor !== Email) {
    email = new Email(email);
  }

  send_smtp();
};

module.exports = SendGrid;<|MERGE_RESOLUTION|>--- conflicted
+++ resolved
@@ -50,22 +50,39 @@
     email = new Email(email);
   }
 
-<<<<<<< HEAD
   function send_web() {
     var req   = request({
       method    : 'POST',
       uri       : "https://sendgrid.com/api/mail.send.json"
     }, function(err, resp, body) {
-      if (err) {
-        return cb(false, err);
-      } else {
-        try {
-          var json = JSON.parse(body);
-          return cb(json.message == 'success', json.errors);
-        } catch (err) {
-          cb(false, "Invalid JSON response from server");
+      try {
+        var json = JSON.parse(body);
+      } catch (err) {
+        return cb(err);
+      }
+
+      var err = undefined;
+      if (json.message !== 'success') {
+        var msg = 'sendgrid error';
+        if (json.errors) {
+          msg = json.errors.shift();
         }
-      } 
+
+        return cb(new Error(msg));
+      }
+
+      cb(err);
+
+      //if (err) {
+      //  return cb(false, err);
+      //} else {
+      //  try {
+      //    var json = JSON.parse(body);
+      //    return cb(json.message == 'success', json.errors);
+      //  } catch (err) {
+      //    cb(false, "Invalid JSON response from server");
+      //  }
+      //} 
     }); 
 
     var form          = email.toWebFormat();
@@ -84,66 +101,6 @@
         try {
           reqForm.append(field, value);
         } catch(err) {}
-=======
-  function send_rest() {
-    var post_data;
-    var options = {
-      host: 'sendgrid.com',
-      path: '/api/mail.send.json',
-      method: 'POST'
-    };
-
-    if (email.hasFiles()) {
-      post_data = self.getMultipartData(email, boundary);
-      var length = 0;
-      for (var buf in post_data) {
-        length += post_data[buf].length;
-      }
-      options.headers = {
-        'Content-Type': 'multipart/form-data; boundary=' + boundary,
-        'Content-Length': length
-      };
-    } else {
-      post_data = self.getPostData(email);
-      options.headers = {
-        'Content-Type': 'application/x-www-form-urlencoded',
-        'Content-Length': post_data.length
-      };
-    }
-
-    var request = https.request(options, function(res) {
-      res.setEncoding('utf8');
-      var content = '';
-      res.on('data', function(chunk) {
-        content += chunk;
-      });
-      res.on('end', function() {
-        try {
-          var json = JSON.parse(content);
-        } catch (err) {
-          return cb(err);
-        }
-
-        var err = undefined;
-        if (json.message !== 'success') {
-          var msg = 'sendgrid error';
-          if (json.errors) {
-            msg = json.errors.shift();
-          }
-
-          return cb(new Error(msg));
-        }
-
-        cb(err);
-      });
-    });
-
-    // If the email has files, it will be a multipart request.
-    // TODO: make this feel less dirty.
-    if (email.hasFiles()) {
-      for (var key in post_data) {
-        request.write(post_data[key]);
->>>>>>> 20144cf0
       }
     }
   }
