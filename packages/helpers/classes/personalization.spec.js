'use strict';

/**
 * Dependencies
 */
const Personalization = require('./personalization');
const EmailAddress = require('./email-address');

/**
 * Tests
 */
describe('Personalization', function() {

  //Create new personalization before each test
  let p;
  beforeEach(function() {
    p = new Personalization();
  });

  //Set subject
  describe('setSubject()', function() {
    it('should set the given value', function() {
      p.setSubject('Test');
      expect(p.subject).to.equal('Test');
    });
    it('should throw an error for invalid input', function() {
      expect(function() {
        p.setSubject(5);
      }).to.throw(Error);
      expect(function() {
        p.setSubject(null);
      }).to.throw(Error);
    });
    it('should accept no input', function() {
      expect(function() {
        p.setSubject();
      }).not.to.throw(Error);
    });
    it('should not overwrite with no input', function() {
      p.setSubject('Test');
      p.setSubject();
      expect(p.subject).to.equal('Test');
    });
  });

  //Set send at
  describe('setSendAt()', function() {
    it('should set the given value', function() {
      p.setSendAt(1500077141);
      expect(p.sendAt).to.equal(1500077141);
    });
    it('should throw an error for invalid input', function() {
      expect(function() {
        p.setSendAt('Invalid');
      }).to.throw(Error);
      expect(function() {
        p.setSendAt(null);
      }).to.throw(Error);
    });
    it('should accept no input', function() {
      expect(function() {
        p.setSendAt();
      }).not.to.throw(Error);
    });
    it('should not overwrite with no input', function() {
      p.setSendAt(1500077141);
      p.setSendAt();
      expect(p.sendAt).to.equal(1500077141);
    });
  });

  //Set to
  describe('setTo()', function() {
    it('should handle array values', function() {
      p.setTo(['test@example.org']);
      expect(p.to).to.be.an.instanceof(Array);
      expect(p.to).to.have.a.lengthOf(1);
      expect(p.to[0]).to.be.an.instanceof(EmailAddress);
      expect(p.to[0].email).to.equal('test@example.org');
    });
    it('should handle string values', function() {
      p.setTo('test@example.org');
      expect(p.to).to.be.an.instanceof(Array);
      expect(p.to).to.have.a.lengthOf(1);
      expect(p.to[0]).to.be.an.instanceof(EmailAddress);
      expect(p.to[0].email).to.equal('test@example.org');
    });
    it('should handle multiple values', function() {
      p.setTo(['test1@example.org', 'test2@example.org']);
      expect(p.to).to.be.an.instanceof(Array);
      expect(p.to).to.have.a.lengthOf(2);
      expect(p.to[0]).to.be.an.instanceof(EmailAddress);
      expect(p.to[0].email).to.equal('test1@example.org');
      expect(p.to[1]).to.be.an.instanceof(EmailAddress);
      expect(p.to[1].email).to.equal('test2@example.org');
    });
    it('should accept no input', function() {
      expect(function() {
        p.setTo();
      }).not.to.throw(Error);
    });
    it('should not overwrite with no input', function() {
      p.setTo('test@example.org');
      p.setTo();
      expect(p.to[0].email).to.equal('test@example.org');
    });
  });

  //Add to
  describe('addTo()', function() {
    it('should add the item', function() {
      p.addTo('test@example.org');
      expect(p.to).to.be.an.instanceof(Array);
      expect(p.to).to.have.a.lengthOf(1);
      expect(p.to[0]).to.be.an.instanceof(EmailAddress);
      expect(p.to[0].email).to.equal('test@example.org');
    });
    it('should handle multiple values', function() {
      p.addTo('test1@example.org');
      p.addTo('test2@example.org');
      expect(p.to).to.be.an.instanceof(Array);
      expect(p.to).to.have.a.lengthOf(2);
      expect(p.to[0]).to.be.an.instanceof(EmailAddress);
      expect(p.to[0].email).to.equal('test1@example.org');
      expect(p.to[1]).to.be.an.instanceof(EmailAddress);
      expect(p.to[1].email).to.equal('test2@example.org');
    });
    it('should accept no input', function() {
      expect(function() {
        p.addTo();
      }).not.to.throw(Error);
    });
    it('should not overwrite with no input', function() {
      p.addTo('test@example.org');
      p.addTo();
      expect(p.to).to.be.an.instanceof(Array);
      expect(p.to).to.have.a.lengthOf(1);
      expect(p.to[0]).to.be.an.instanceof(EmailAddress);
      expect(p.to[0].email).to.equal('test@example.org');
    });
  });

  //Set cc
  describe('setCc()', function() {
    it('should handle array values', function() {
      p.setCc(['test@example.org']);
      expect(p.cc).to.be.an.instanceof(Array);
      expect(p.cc).to.have.a.lengthOf(1);
      expect(p.cc[0]).to.be.an.instanceof(EmailAddress);
      expect(p.cc[0].email).to.equal('test@example.org');
    });
    it('should handle string values', function() {
      p.setCc('test@example.org');
      expect(p.cc).to.be.an.instanceof(Array);
      expect(p.cc).to.have.a.lengthOf(1);
      expect(p.cc[0]).to.be.an.instanceof(EmailAddress);
      expect(p.cc[0].email).to.equal('test@example.org');
    });
    it('should handle multiple values', function() {
      p.setCc(['test1@example.org', 'test2@example.org']);
      expect(p.cc).to.be.an.instanceof(Array);
      expect(p.cc).to.have.a.lengthOf(2);
      expect(p.cc[0]).to.be.an.instanceof(EmailAddress);
      expect(p.cc[0].email).to.equal('test1@example.org');
      expect(p.cc[1]).to.be.an.instanceof(EmailAddress);
      expect(p.cc[1].email).to.equal('test2@example.org');
    });
    it('should accept no input', function() {
      expect(function() {
        p.setCc();
      }).not.to.throw(Error);
    });
    it('should not overwrite with no input', function() {
      p.setCc('test@example.org');
      p.setCc();
      expect(p.cc[0].email).to.equal('test@example.org');
    });
  });

  //Add cc
  describe('addCc()', function() {
    it('should add the item', function() {
      p.addCc('test@example.org');
      expect(p.cc).to.be.an.instanceof(Array);
      expect(p.cc).to.have.a.lengthOf(1);
      expect(p.cc[0]).to.be.an.instanceof(EmailAddress);
      expect(p.cc[0].email).to.equal('test@example.org');
    });
    it('should handle multiple values', function() {
      p.addCc('test1@example.org');
      p.addCc('test2@example.org');
      expect(p.cc).to.be.an.instanceof(Array);
      expect(p.cc).to.have.a.lengthOf(2);
      expect(p.cc[0]).to.be.an.instanceof(EmailAddress);
      expect(p.cc[0].email).to.equal('test1@example.org');
      expect(p.cc[1]).to.be.an.instanceof(EmailAddress);
      expect(p.cc[1].email).to.equal('test2@example.org');
    });
    it('should accept no input', function() {
      expect(function() {
        p.addCc();
      }).not.to.throw(Error);
    });
    it('should not overwrite with no input', function() {
      p.addCc('test@example.org');
      p.addCc();
      expect(p.cc).to.be.an.instanceof(Array);
      expect(p.cc).to.have.a.lengthOf(1);
      expect(p.cc[0]).to.be.an.instanceof(EmailAddress);
      expect(p.cc[0].email).to.equal('test@example.org');
    });
  });

  //Set bcc
  describe('setBcc()', function() {
    it('should handle array values', function() {
      p.setBcc(['test@example.org']);
      expect(p.bcc).to.be.an.instanceof(Array);
      expect(p.bcc).to.have.a.lengthOf(1);
      expect(p.bcc[0]).to.be.an.instanceof(EmailAddress);
      expect(p.bcc[0].email).to.equal('test@example.org');
    });
    it('should handle string values', function() {
      p.setBcc('test@example.org');
      expect(p.bcc).to.be.an.instanceof(Array);
      expect(p.bcc).to.have.a.lengthOf(1);
      expect(p.bcc[0]).to.be.an.instanceof(EmailAddress);
      expect(p.bcc[0].email).to.equal('test@example.org');
    });
    it('should handle multiple values', function() {
      p.setBcc(['test1@example.org', 'test2@example.org']);
      expect(p.bcc).to.be.an.instanceof(Array);
      expect(p.bcc).to.have.a.lengthOf(2);
      expect(p.bcc[0]).to.be.an.instanceof(EmailAddress);
      expect(p.bcc[0].email).to.equal('test1@example.org');
      expect(p.bcc[1]).to.be.an.instanceof(EmailAddress);
      expect(p.bcc[1].email).to.equal('test2@example.org');
    });
    it('should accept no input', function() {
      expect(function() {
        p.setBcc();
      }).not.to.throw(Error);
    });
    it('should not overwrite with no input', function() {
      p.setBcc('test@example.org');
      p.setBcc();
      expect(p.bcc[0].email).to.equal('test@example.org');
    });
  });

  //Add bcc
  describe('addBcc()', function() {
    it('should add the item', function() {
      p.addBcc('test@example.org');
      expect(p.bcc).to.be.an.instanceof(Array);
      expect(p.bcc).to.have.a.lengthOf(1);
      expect(p.bcc[0]).to.be.an.instanceof(EmailAddress);
      expect(p.bcc[0].email).to.equal('test@example.org');
    });
    it('should handle multiple values', function() {
      p.addBcc('test1@example.org');
      p.addBcc('test2@example.org');
      expect(p.bcc).to.be.an.instanceof(Array);
      expect(p.bcc).to.have.a.lengthOf(2);
      expect(p.bcc[0]).to.be.an.instanceof(EmailAddress);
      expect(p.bcc[0].email).to.equal('test1@example.org');
      expect(p.bcc[1]).to.be.an.instanceof(EmailAddress);
      expect(p.bcc[1].email).to.equal('test2@example.org');
    });
    it('should accept no input', function() {
      expect(function() {
        p.addBcc();
      }).not.to.throw(Error);
    });
    it('should not overwrite with no input', function() {
      p.addBcc('test@example.org');
      p.addBcc();
      expect(p.bcc).to.be.an.instanceof(Array);
      expect(p.bcc).to.have.a.lengthOf(1);
      expect(p.bcc[0]).to.be.an.instanceof(EmailAddress);
      expect(p.bcc[0].email).to.equal('test@example.org');
    });
  });

  //Set headers
  describe('setHeaders()', function() {
    it('should set the given value', function() {
      p.setHeaders({test: 'Test'});
      expect(p.headers).to.be.an.instanceof(Object);
      expect(p.headers).to.have.a.property('test');
      expect(p.headers.test).to.equal('Test');
    });
    it('should throw an error for invalid input', function() {
      expect(function() {
        p.setHeaders('Invalid');
      }).to.throw(Error);
      expect(function() {
        p.setHeaders(null);
      }).to.throw(Error);
    });
    it('should accept no input', function() {
      expect(function() {
        p.setHeaders();
      }).not.to.throw(Error);
    });
    it('should not overwrite with no input', function() {
      p.setHeaders({test: 'Test'});
      p.setHeaders();
      expect(p.headers.test).to.equal('Test');
    });
  });

  //Add header
  describe('addHeader()', function() {
    it('should set the given value', function() {
      p.addHeader('test', 'Test');
      expect(p.headers).to.be.an.instanceof(Object);
      expect(p.headers).to.have.a.property('test');
      expect(p.headers.test).to.equal('Test');
    });
    it('should add multiple values', function() {
      p.addHeader('test1', 'Test1');
      p.addHeader('test2', 'Test2');
      expect(p.headers).to.have.a.property('test1');
      expect(p.headers).to.have.a.property('test2');
      expect(p.headers.test1).to.equal('Test1');
      expect(p.headers.test2).to.equal('Test2');
    });
    it('should throw an error for invalid input', function() {
      expect(function() {
        p.addHeader('test');
      }).to.throw(Error);
      expect(function() {
        p.addHeader(null, 'test');
      }).to.throw(Error);
      expect(function() {
        p.addHeader(3, 5);
      }).to.throw(Error);
    });
  });

  //Set custom args
  describe('setCustomArgs()', function() {
    it('should set the given value', function() {
      p.setCustomArgs({test: 'Test'});
      expect(p.customArgs).to.be.an.instanceof(Object);
      expect(p.customArgs).to.have.a.property('test');
      expect(p.customArgs.test).to.equal('Test');
    });
    it('should throw an error for invalid input', function() {
      expect(function() {
        p.setCustomArgs('Invalid');
      }).to.throw(Error);
      expect(function() {
        p.setCustomArgs(null);
      }).to.throw(Error);
    });
    it('should accept no input', function() {
      expect(function() {
        p.setCustomArgs();
      }).not.to.throw(Error);
    });
    it('should not overwrite with no input', function() {
      p.setCustomArgs({test: 'Test'});
      p.setCustomArgs();
      expect(p.customArgs.test).to.equal('Test');
    });
  });

  //Add custom arg
  describe('addCustomArg()', function() {
    it('should set the given value', function() {
      p.addCustomArg('test', 'Test');
      expect(p.customArgs).to.be.an.instanceof(Object);
      expect(p.customArgs).to.have.a.property('test');
      expect(p.customArgs.test).to.equal('Test');
    });
    it('should add multiple values', function() {
      p.addCustomArg('test1', 'Test1');
      p.addCustomArg('test2', 'Test2');
      expect(p.customArgs).to.have.a.property('test1');
      expect(p.customArgs).to.have.a.property('test2');
      expect(p.customArgs.test1).to.equal('Test1');
      expect(p.customArgs.test2).to.equal('Test2');
    });
    it('should throw an error for invalid input', function() {
      expect(function() {
        p.addCustomArg('test');
      }).to.throw(Error);
      expect(function() {
        p.addCustomArg(null, 'test');
      }).to.throw(Error);
      expect(function() {
        p.addCustomArg(3, 5);
      }).to.throw(Error);
    });
  });

  //Set substitutions
  describe('setSubstitutions()', function() {
    it('should set the given value', function() {
      p.setSubstitutions({test: 'Test'});
      expect(p.substitutions).to.be.an.instanceof(Object);
      expect(p.substitutions).to.have.a.property('test');
      expect(p.substitutions.test).to.equal('Test');
    });
    it('should throw an error for invalid input', function() {
      expect(function() {
<<<<<<< HEAD
        p.setSubstitutions('Invalid');
=======
        p.setSubstitutions(3);
>>>>>>> 7c586c7e
      }).to.throw(Error);
    });
    it('should accept no input', function() {
      expect(function() {
        p.setSubstitutions();
      }).not.to.throw(Error);
    });
    it('should not overwrite with no input', function() {
      p.setSubstitutions({test: 'Test'});
      p.setSubstitutions();
      expect(p.substitutions.test).to.equal('Test');
    });
  });

  //Add substitution
  describe('addSubstitution()', function() {
    it('should set the given value', function() {
      p.addSubstitution('test', 'Test');
      expect(p.substitutions).to.be.an.instanceof(Object);
      expect(p.substitutions).to.have.a.property('test');
      expect(p.substitutions.test).to.equal('Test');
    });
    it('should add multiple values', function() {
      p.addSubstitution('test1', 'Test1');
      p.addSubstitution('test2', 2);
      expect(p.substitutions).to.have.a.property('test1');
      expect(p.substitutions).to.have.a.property('test2');
      expect(p.substitutions.test1).to.equal('Test1');
      expect(p.substitutions.test2).to.equal(2);
    });
    it('should throw an error for invalid input', function() {
      expect(function() {
        p.addSubstitution('test');
      }).to.throw(Error);
      expect(function() {
        p.addSubstitution(null, 'test');
      }).to.throw(Error);
      expect(function() {
        p.addSubstitution(3, false);
      }).to.throw(Error);
    });
  });

  //Reverse merge substitutions
  describe('reverseMergeSubstitutions()', function() {
    it('should reverse merge substitutions', function() {
      p.setSubstitutions({test1: 'Test1'});
      p.reverseMergeSubstitutions({test2: 'Test2'});
      expect(p.substitutions).to.have.a.property('test1');
      expect(p.substitutions).to.have.a.property('test2');
      expect(p.substitutions.test1).to.equal('Test1');
      expect(p.substitutions.test2).to.equal('Test2');
    });
    it('should not overwrite existing keys', function() {
      p.setSubstitutions({test1: 'Test1'});
      p.reverseMergeSubstitutions({test1: 'Test3', test2: 'Test2'});
      expect(p.substitutions).to.have.a.property('test1');
      expect(p.substitutions).to.have.a.property('test2');
      expect(p.substitutions.test1).to.equal('Test1');
      expect(p.substitutions.test2).to.equal('Test2');
    });
    it('should work without prior substitutions', function() {
      p.reverseMergeSubstitutions({test2: 'Test2'});
      expect(p.substitutions).to.have.a.property('test2');
      expect(p.substitutions.test2).to.equal('Test2');
    });
    it('should throw an error for invalid input', function() {
      expect(function() {
        p.reverseMergeSubstitutions(3);
      }).to.throw(Error);
    });
    it('should accept no input', function() {
      expect(function() {
        p.reverseMergeSubstitutions();
      }).not.to.throw(Error);
    });
  });

  //Set substitutions
  describe('setSubstitutionWrappers()', function() {
    it('should have defaults', function() {
      expect(p.substitutionWrappers).to.be.an.instanceof(Array);
      expect(p.substitutionWrappers).to.have.a.lengthOf(2);
      expect(p.substitutionWrappers[0]).to.equal('{{');
      expect(p.substitutionWrappers[1]).to.equal('}}');
    });
    it('should set the given value', function() {
      p.setSubstitutionWrappers(['a', 'b']);
      expect(p.substitutionWrappers).to.be.an.instanceof(Array);
      expect(p.substitutionWrappers).to.have.a.lengthOf(2);
      expect(p.substitutionWrappers[0]).to.equal('a');
      expect(p.substitutionWrappers[1]).to.equal('b');
    });
    it('should throw an error for invalid input', function() {
      expect(function() {
        p.setSubstitutionWrappers('Invalid');
      }).to.throw(Error);
      expect(function() {
        p.setSubstitutionWrappers(['a']);
      }).to.throw(Error);
      expect(function() {
        p.setSubstitutionWrappers(['a', 'b', 'c']);
      }).to.throw(Error);
    });
    it('should accept no input', function() {
      expect(function() {
        p.setSubstitutionWrappers();
      }).not.to.throw(Error);
    });
    it('should not overwrite with no input', function() {
      p.setSubstitutionWrappers(['a', 'b']);
      p.setSubstitutionWrappers();
      expect(p.substitutionWrappers[0]).to.equal('a');
      expect(p.substitutionWrappers[1]).to.equal('b');
    });
  });

  //JSON conversion
  describe('toJSON()', function() {
    beforeEach(function() {
      p.setTo('test@example.org');
    });

    it('should always have the to field', function() {
      const json = p.toJSON();
      expect(json).to.have.property('to');
      expect(json.to).to.be.an.instanceof(Array);
      expect(json.to).to.have.a.lengthOf(1);
      expect(json.to[0]).to.be.an.instanceof(EmailAddress);
      expect(json.to[0].email).to.equal('test@example.org');
    });
    it('should set the cc field', function() {
      p.setCc('testcc@example.org');
      const json = p.toJSON();
      expect(json).to.have.property('cc');
      expect(json.cc).to.be.an.instanceof(Array);
      expect(json.cc).to.have.a.lengthOf(1);
      expect(json.cc[0]).to.be.an.instanceof(EmailAddress);
      expect(json.cc[0].email).to.equal('testcc@example.org');
    });
    it('should set the bcc field', function() {
      p.setBcc('testbcc@example.org');
      const json = p.toJSON();
      expect(json).to.have.property('bcc');
      expect(json.bcc).to.be.an.instanceof(Array);
      expect(json.bcc).to.have.a.lengthOf(1);
      expect(json.bcc[0]).to.be.an.instanceof(EmailAddress);
      expect(json.bcc[0].email).to.equal('testbcc@example.org');
    });
    it('should set the headers field', function() {
      p.setHeaders({test: 'Test'});
      const json = p.toJSON();
      expect(json).to.have.property('headers');
      expect(json.headers).to.be.an.instanceof(Object);
      expect(json.headers.test).to.equal('Test');
    });
    it('should set the custom_args field', function() {
      p.setCustomArgs({test: 'Test'});
      const json = p.toJSON();
      expect(json).to.have.property('custom_args');
      expect(json.custom_args).to.be.an.instanceof(Object);
      expect(json.custom_args.test).to.equal('Test');
    });
    it('should set the substitutions field', function() {
      p.setSubstitutions({test: 'Test'});
      const json = p.toJSON();
      expect(json).to.have.property('substitutions');
      expect(json.substitutions).to.be.an.instanceof(Object);
    });
    it('should apply wrappers to the substitutions', function() {
      p.setSubstitutions({test: 'Test', otherTest2: 'Test2'});
      p.setSubstitutionWrappers(['{{', '}}']);
      const json = p.toJSON();
      expect(json.substitutions).to.have.property('{{test}}');
      expect(json.substitutions).to.have.property('{{otherTest2}}');
      expect(json.substitutions['{{test}}']).to.equal('Test');
      expect(json.substitutions['{{otherTest2}}']).to.equal('Test2');
      expect(json.substitutions).not.to.have.property('test');
      expect(json.substitutions).not.to.have.property('otherTest2');
    });
    it('should set the subject field', function() {
      p.setSubject('Test');
      const json = p.toJSON();
      expect(json).to.have.property('subject');
      expect(json.subject).to.equal('Test');
    });
    it('should set the send_at field', function() {
      p.setSendAt(555);
      const json = p.toJSON();
      expect(json).to.have.property('send_at');
      expect(json.send_at).to.equal(555);
    });
  });

  //From data
  describe('fromData()', function() {

    //Data
    const data = {
      to: 'to@example.org',
      cc: ['cc1@example.org', 'cc2@example.org'],
      bcc: ['bcc1@example.org', 'bcc2@example.org'],
      subject: 'Test',
      sendAt: 1000,
      headers: {test: 'Test'},
      customArgs: {test: 'Test'},
      substitutions: {test: 'Test'},
      substitutionWrappers: ['[', ']'],
    };

    //Tests
    it('should call fromData() from the constructor', function() {
      p = new Personalization(data);
      expect(p.to[0].email).to.equal('to@example.org');
      expect(p.subject).to.equal('Test');
    });
    it('should throw an error for invalid input', function() {
      expect(function() {
        p.fromData(5);
      }).to.throw(Error);
    });
    it('should have set all properties', function() {
      p.fromData(data);
      expect(p.to[0].email).to.equal('to@example.org');
      expect(p.cc[0].email).to.equal('cc1@example.org');
      expect(p.cc[1].email).to.equal('cc2@example.org');
      expect(p.bcc[0].email).to.equal('bcc1@example.org');
      expect(p.bcc[1].email).to.equal('bcc2@example.org');
      expect(p.subject).to.equal('Test');
      expect(p.sendAt).to.equal(1000);
      expect(p.headers.test).to.equal('Test');
      expect(p.customArgs.test).to.equal('Test');
      expect(p.substitutions.test).to.equal('Test');
      expect(p.substitutionWrappers).to.have.members(['[', ']']);
    });
  });
});<|MERGE_RESOLUTION|>--- conflicted
+++ resolved
@@ -406,11 +406,10 @@
     });
     it('should throw an error for invalid input', function() {
       expect(function() {
-<<<<<<< HEAD
         p.setSubstitutions('Invalid');
-=======
+      }).to.throw(Error);
+      expect(function() {
         p.setSubstitutions(3);
->>>>>>> 7c586c7e
       }).to.throw(Error);
     });
     it('should accept no input', function() {
