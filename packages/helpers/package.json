--- conflicted
+++ resolved
@@ -1,11 +1,7 @@
 {
   "name": "@sendgrid/helpers",
   "description": "SendGrid NodeJS internal helpers",
-<<<<<<< HEAD
-  "version": "6.0.0-beta.2",
-=======
   "version": "6.0.0-beta.3",
->>>>>>> 51f8edb6
   "author": "SendGrid <dx@sendgrid.com> (sendgrid.com)",
   "contributors": [
     "Kyle Partridge <kyle.partridge@sendgrid.com>",
