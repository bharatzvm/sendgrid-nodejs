--- conflicted
+++ resolved
@@ -15,14 +15,10 @@
   * [Specifying Time to Send At](#time-to-send)
   * [Specifying Custom Headers](#custom-headers)
   * [Specifying Categories](#categories)
-<<<<<<< HEAD
   * [Kitchen Sink - an example with all settings used](#kitchensink)
   * [Deploy a simple Hello Email app on Digital Ocean with Node.js](#digitaloceandeploy)
-=======
-  * [Kitchen Sink - an example with all settings used](#kitchen-sink)
-* [How to Setup a Domain Whitelabel](#domain-white-label)
-* [How to View Email Statistics](#email-stats)
->>>>>>> 7014432e
+  * [How to Setup a Domain Whitelabel](#domain-white-label)
+  * [How to View Email Statistics](#email-stats)
 
 <a name="single-email-single-recipient"></a>
 # Send a Single Email to a Single Recipient
@@ -464,7 +460,6 @@
   .catch(error => console.error(error.toString()));
 ```
 
-<<<<<<< HEAD
 <a name="digitaloceandeploy"></a>
 # Deploy a simple Hello Email app on Digital Ocean with Node.js
 
@@ -586,7 +581,7 @@
 ```
 $ node index.js
 ```
-=======
+
 <a name="domain-white-label"></a>
 # How to Setup a Domain Whitelabel
 
@@ -600,4 +595,3 @@
 You can find documentation for how to view your email statistics via the UI [here](https://app.sendgrid.com/statistics) and via API [here](https://github.com/sendgrid/sendgrid-nodejs/blob/master/packages/client/USAGE.md#stats).
 
 Alternatively, we can post events to a URL of your choice via our [Event Webhook](https://sendgrid.com/docs/API_Reference/Webhooks/event.html) about events that occur as SendGrid processes your email.
->>>>>>> 7014432e
