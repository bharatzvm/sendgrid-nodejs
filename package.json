{
  "name": "sendgrid",
<<<<<<< HEAD
  "description": "Official SendGrid NodeJS library.",
  "version": "5.1.2",
  "homepage": "https://sendgrid.com",
=======
  "version": "6.0.0",
  "private": false,
  "license": "SEE LICENSE IN LICENSE.md",
>>>>>>> 1927583c
  "repository": {
    "type": "git",
    "url": "git://github.com/sendgrid/sendgrid-nodejs.git"
  },
  "devDependencies": {
    "babel-cli": "^6.24.1",
    "babel-preset-es2015": "^6.24.1",
    "chai": "^4.0.1",
    "chai-as-promised": "^6.0.0",
    "dirty-chai": "^1.2.2",
    "eslint": "^3.19.0",
    "istanbul": "^1.0.0-alpha.2",
    "lerna": "^2.0.0-rc.5",
    "mocha": "^3.4.2",
    "mocha-clean": "^1.0.0",
    "mocha-sinon": "^2.0.0",
    "sinon": "^2.3.2",
    "sinon-chai": "^2.10.0"
  },
  "scripts": {
    "lint": "eslint . --fix",
    "prism:install": "curl https://raw.githubusercontent.com/stoplightio/prism/master/install.sh | sh",
    "prism": "prism run --mock --list --spec https://raw.githubusercontent.com/sendgrid/sendgrid-oai/master/oai_stoplight.json",
    "test:all": "babel-node ./node_modules/istanbul/lib/cli cover ./node_modules/mocha/bin/_mocha \"packages/**/*.spec.js\"",
    "test:helpers": "babel-node ./node_modules/istanbul/lib/cli cover ./node_modules/mocha/bin/_mocha \"packages/helpers/**/*.spec.js\"",
    "test:client": "babel-node ./node_modules/istanbul/lib/cli cover ./node_modules/mocha/bin/_mocha \"packages/client/**/*.spec.js\"",
    "test:mail": "babel-node ./node_modules/istanbul/lib/cli cover ./node_modules/mocha/bin/_mocha \"packages/mail/**/*.spec.js\"",
    "test": "npm run test:all -s",
    "coverage": "open -a \"Google Chrome\" ./coverage/lcov-report/index.html"
  }
}<|MERGE_RESOLUTION|>--- conflicted
+++ resolved
@@ -1,14 +1,10 @@
 {
   "name": "sendgrid",
-<<<<<<< HEAD
   "description": "Official SendGrid NodeJS library.",
-  "version": "5.1.2",
   "homepage": "https://sendgrid.com",
-=======
   "version": "6.0.0",
   "private": false,
   "license": "SEE LICENSE IN LICENSE.md",
->>>>>>> 1927583c
   "repository": {
     "type": "git",
     "url": "git://github.com/sendgrid/sendgrid-nodejs.git"
