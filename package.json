{
  "author": "SendGrid <info@sendgrid.com> (sendgrid.com)",
<<<<<<< HEAD
  "contributors": [
    "Kyle Partridge <kyle.partridge@sendgrid.com>",
    "David Tomberlin <david.tomberlin@sendgrid.com>"
  ],
  "name": "sendgrid-nodejs",
=======
  "contributors": ["Kyle Partridge <kyle.partridge@sendgrid.com>",
                  "David Tomberlin <david.tomberlin@sendgrid.com>"],
  "name": "sendgrid",
>>>>>>> 1cd193cc
  "description": "A NodeJS implementation of the SendGrid Api.",
  "version": "0.1.0-2",
  "homepage": "sendgrid.com",
  "repository": {
    "type": "git",
    "url": "git://github.com/sendgrid/sendgrid-nodejs.git"
  },
  "engines": {
    "node": "~0.6.0"
  },
  "dependencies": {
    "underscore": ">=1.2.4",
    "nodemailer": "*",
    "mime": "*"
  },
  "devDependencies": {
    "mocha": ">= 0.9.0",
    "chai": ">= 0.1.6"
  },
  "scripts": {
    "test": "make test"
  }
}<|MERGE_RESOLUTION|>--- conflicted
+++ resolved
@@ -1,22 +1,14 @@
 {
   "author": "SendGrid <info@sendgrid.com> (sendgrid.com)",
-<<<<<<< HEAD
-  "contributors": [
-    "Kyle Partridge <kyle.partridge@sendgrid.com>",
-    "David Tomberlin <david.tomberlin@sendgrid.com>"
-  ],
-  "name": "sendgrid-nodejs",
-=======
   "contributors": ["Kyle Partridge <kyle.partridge@sendgrid.com>",
                   "David Tomberlin <david.tomberlin@sendgrid.com>"],
   "name": "sendgrid",
->>>>>>> 1cd193cc
   "description": "A NodeJS implementation of the SendGrid Api.",
   "version": "0.1.0-2",
   "homepage": "sendgrid.com",
   "repository": {
     "type": "git",
-    "url": "git://github.com/sendgrid/sendgrid-nodejs.git"
+    "url": "https://github.com/sendgrid/sendgrid-nodejs"
   },
   "engines": {
     "node": "~0.6.0"
