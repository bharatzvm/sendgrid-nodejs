--- conflicted
+++ resolved
@@ -11,15 +11,9 @@
     "babel-cli": "^6.24.1",
     "babel-preset-es2015": "^6.24.1",
     "chai": "^4.0.1",
-<<<<<<< HEAD
     "chai-as-promised": "^7.1.1",
     "dirty-chai": "^2.0.1",
-    "eslint": "^3.19.0",
-=======
-    "chai-as-promised": "^6.0.0",
-    "dirty-chai": "^1.2.2",
     "eslint": "^4.19.1",
->>>>>>> 3eb24964
     "istanbul": "^1.0.0-alpha.2",
     "lerna": "^2.0.0-rc.5",
     "mocha": "^3.4.2",
